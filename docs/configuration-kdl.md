---
title: Server configuration
---

Ferron 2.0.0-beta.1 and newer can be configured in a [KDL-format](https://kdl.dev/) configuration file (often named `ferron.kdl`). Below are the descriptions of configuration properties for this server.

## Configuration blocks

At the top level of the server configration, the confguration blocks representing specific virtual host are specified. Below are the examples of such configuration blocks:

```kdl
globals {
  // Global configuration that doesn't imply any virtual host (Ferron 2.0.0-beta.13 or newer)
}

* {
  // Global configuration
}

*:80 {
  // Configuration for port 80
}

example.com {
  // Configuration for "example.com" virtual host
}

"192.168.1.1" {
  // Configuration for "192.168.1.1" IP virtual host
}

example.com:8080 {
  // Configuration for "example.com" virtual host with port 8080
}

"192.168.1.1:8080" {
  // Configuration for "192.168.1.1" IP virtual host with port 8080
}

api.example.com {
  // Below is the location configuration for paths beginning with "/v1/". If there was "remove_base=#true", the request URL for the location would be rewritten to remove the base URL
  location "/v1" remove_base=#false {
    // ...

    // Below is the error handler configuration for any status code.
    error_config {
      // ...
    }
  }

  // The location configuration order is important; in this host configuration, first the "/v1" location is checked, then the "/" location.
  location "/" {
    // ...
  }

  // Below is the error handler configuration for 404 Not Found status code. If "404" wasn't included, it would be for all errors.
  error_config 404 {
    // ...
  }
}

example.com,example.org {
  // Configuration for example.com and example.org (Ferron 2.0.0-beta.13 or newer)
  // The virtual host identifiers (like example.com or "192.168.1.1") are comma-separated, but adding spaces will not be interpreted,
  // For example "example.com, example.org" will not work for "example.org", but "example.com,example.org" will work.
}
```

Also, it's possible to include other configuration files using an `include <included_configuration_path: string>` directive, like this:

```kdl
include "/etc/ferron.d/**/*.kdl"
```

## Directive categories overview

This configuration reference organizes directives by both **scope** (where they can be used) and **functional categories** (what they do). This makes it easier to find the directives you need based on your specific requirements.

### Scopes

- **Global-only** - can only be used in the global configuration scope
- **Global and virtual host** - can be used in both global and virtual host scopes
- **General directives** - can be used in various scopes including virtual hosts and location blocks

### Functional categories

- **TLS/SSL & security** - certificate management, encryption settings, and security policies
- **HTTP protocol & performance** - protocol settings, timeouts, and performance tuning
- **Networking & system** - network configuration and system-level settings
- **Caching** - HTTP caching configuration and cache management
- **Load balancing** - health checks and load balancer settings
- **Static file serving** - file serving, compression, and directory listings
- **URL processing & routing** - URL rewriting, redirects, and routing rules
- **Headers & response customization** - custom headers and response modification
- **Security & access control** - authentication, authorization, and access restrictions
- **Reverse proxy & load balancing** - proxy configuration and backend management
- **Forward proxy** - forward proxy functionality
- **Authentication forwarding** - external authentication integration
- **CGI & application servers** - CGI, FastCGI, SCGI, WSGI, and ASGI configuration
- **Content processing** - response body modification and filtering
- **Rate limiting** - request rate limiting and throttling
- **Logging** - access and error logging configuration
- **Development & testing** - development and testing utilities

## Global-only directives

### TLS/SSL & security

- `tls_cipher_suite <tls_cipher_suite: string> [<tls_cipher_suite_2: string> ...]`
  - This directive specifies the supported TLS cipher suites. This directive can be specified multiple times. Default: default TLS cipher suite for Rustls
- `tls_ecdh_curves <ecdh_curve: string> [<ecdh_curve: string> ...]`
  - This directive specifies the supported TLS ECDH curves. This directive can be specified multiple times. Default: default ECDH curves for Rustls
- `tls_client_certificate [enable_tls_client_certificate: bool]`
  - This directive specifies whenever the TLS client certificate verification is enabled. Default: `tls_client_certificate #false`
- `ocsp_stapling [enable_ocsp_stapling: bool]`
  - This directive specifies whenever OCSP stapling is enabled. Default: `ocsp_stapling #true`
- `block <blocked_ip: string> [<blocked_ip: string> ...]`
  - This directive specifies IP addresses to be blocked. This directive can be specified multiple times. Default: none
- `allow <allowed_ip: string> [<allowed_ip: string> ...]` (Ferron 2.0.0-beta.9 or newer)
  - This directive specifies IP addresses to be allowed. This directive can be specified multiple times. Default: none
- `auto_tls_on_demand_ask <auto_tls_on_demand_ask_url: string|null>` (Ferron 2.0.0-beta.13 or newer)
  - This directive specifies the URL to be used for asking whenever to the hostname for automatic TLS on demand is allowed. The server will append the `domain` query parameter with the domain name for the certificate to issue as a value to the URL. It's recommended to configure this option when using automatic TLS on demand to prevent abuse. Default: `auto_tls_on_demand_ask #null`
- `auto_tls_on_demand_ask_no_verification [auto_tls_on_demand_ask_no_verification: bool]` (Ferron 2.0.0-beta.13 or newer)
  - This directive specifies whenever the server should not verify the TLS certificate of the automatic TLS on demand asking endpoint. Default: `auto_tls_on_demand_ask_no_verification #false`

**Configuration example:**

```kdl
* {
    tls_cipher_suite "TLS_AES_256_GCM_SHA384" "TLS_AES_128_GCM_SHA256"
    tls_ecdh_curves "secp256r1" "secp384r1"
    tls_client_certificate #false
    ocsp_stapling
    block "192.168.1.100" "10.0.0.5"
    allow "192.168.1.0/24" "10.0.0.0/8"
    auto_tls_on_demand_ask "https://auth.example.com/check"
    auto_tls_on_demand_ask_no_verification #false
}
```

### HTTP protocol & performance

- `default_http_port <default_http_port: integer|null>`
  - This directive specifies the default port for HTTP connections. If set as `default_http_port #null`, the implicit default HTTP port is disabled. Default: `default_http_port 80`
- `default_https_port <default_https_port: integer|null>`
  - This directive specifies the default port for HTTPS connections. If set as `default_https_port #null`, the implicit default HTTPS port is disabled. Default: `default_https_port 443`
- `protocols <protocol: string> [<protocol: string> ...]`
  - This directive specifies the enabled protocols for the web server. The supported protocols are `"h1"` (HTTP/1.x), `"h2"` (HTTP/2) and `"h3"` (HTTP/3; experimental). Default: `protocols "h1" "h2"`
- `timeout <timeout: integer|null>`
  - This directive specifies the maximum time (in milliseconds) for server to process the request, after which the server resets the connection. If set as `timeout #null`, the timeout is disabled. It's not recommended to disable the timeout, as this might leave the server vulnerable to Slow HTTP attacks. Default: `timeout 300000`
- `h2_initial_window_size <h2_initial_window_size: integer>`
  - This directive specifies the HTTP/2 initial window size. Default: Hyper defaults
- `h2_max_frame_size <h2_max_frame_size: integer>`
  - This directive specifies the maximum HTTP/2 frame size. Default: Hyper defaults
- `h2_max_concurrent_streams <h2_max_concurrent_streams: integer>`
  - This directive specifies the maximum amount of concurrent HTTP/2 streams. Default: Hyper defaults
- `h2_max_header_list_size <h2_max_header_list_size: integer>`
  - This directive specifies the maximum HTTP/2 frame size. Default: Hyper defaults
- `h2_enable_connect_protocol [h2_enable_connect_protocol: bool]`
  - This directive specifies whenever the CONNECT protocol in HTTP/2 is enabled. Default: Hyper defaults
- `protocol_proxy [enable_proxy_protocol: bool]` (Ferron 2.0.0-beta.10 or newer)
  - This directive specifies whenever the PROXY protocol acceptation is enabled. If enabled, the server will expect the PROXY protocol header at the beginning of each connection. Default: `protocol_proxy #false`

**Configuration example:**

```kdl
* {
    default_http_port 80
    default_https_port 443
    protocols "h1" "h2" "h3"
    timeout 300000
    h2_initial_window_size 65536
    h2_max_frame_size 16384
    h2_max_concurrent_streams 100
    h2_max_header_list_size 8192
    h2_enable_connect_protocol
    protocol_proxy #false
}
```

### Caching

- `cache_max_entries <cache_max_entries: integer|null>` (_cache_ module)
  - This directive specifies the maximum number of entries that can be stored in the HTTP cache. If set as `cache_max_entries #null`, the cache can theoretically store an unlimited number of entries. The cache keys for entries depend on the request method, the rewritten request URL, the "Host" header value, and varying request headers. Default: `cache_max_entries 1024`

**Configuration example:**

```kdl
* {
    cache_max_entries 2048
}
```

### Load balancing

- `lb_health_check_window <lb_health_check_window: integer>` (_rproxy_ module)
  - This directive specifies the window size (in milliseconds) for load balancer health checks. Default: `lb_health_check_window 5000`

**Configuration example:**

```kdl
* {
    lb_health_check_window 5000
}
```

### Networking & system

- `listen_ip <listen_ip: string>`
  - This directive specifies the IP address to listen. Default: `listen_ip "::1"`
- `io_uring [enable_io_uring: bool]`
  - This directive specifies whenever `io_uring` is enabled. This directive has no effect for systems that don't support `io_uring` and for web server builds that use Tokio instead of Monoio. Default: `io_uring #true`
- `tcp_send_buffer <tcp_send_buffer: integer>`
  - This directive specifies the send buffer size in bytes for TCP listeners. Default: none
- `tcp_recv_buffer <tcp_recv_buffer: integer>`
  - This directive specifies the receive buffer size in bytes for TCP listeners. Default: none

**Configuration example:**

```kdl
* {
    listen_ip "0.0.0.0"
    io_uring
    tcp_send_buffer 65536
    tcp_recv_buffer 65536
}
```

### Application server configuration

- `wsgi_clear_imports [wsgi_clear_imports: bool]` (_wsgi_ module)
  - This directive specifies whenever to enable Python module import path clearing. Setting this option as `wsgi_clear_imports #true` improves the compatiblity with setups involving multiple WSGI applications, however module imports inside functions must not be used in the WSGI application. Default: `wsgi_clear_imports #false`
- `asgi_clear_imports [asgi_clear_imports: bool]` (_asgi_ module)
  - This directive specifies whenever to enable Python module import path clearing. Setting this option as `asgi_clear_imports #true` improves the compatiblity with setups involving multiple ASGI applications, however module imports inside functions must not be used in the ASGI application. Default: `asgi_clear_imports #false`

**Configuration example:**

```kdl
* {
    wsgi_clear_imports #false
    asgi_clear_imports #false
}
```

## Global and virtual host directives

### TLS/SSL & security

- `tls <certificate_path: string> <private_key_path: string>`
  - This directive specifies the path to the TLS certificate and private key. Default: none
- `auto_tls [enable_automatic_tls: bool]`
  - This directive specifies whenever automatic TLS is enabled. Default: `auto_tls #true` when port isn't explicitly specified, otherwise `auto_tls #false`
- `auto_tls_contact <auto_tls_contact: string|null>`
  - This directive specifies the email address used to register an ACME account for automatic TLS. Default: `auto_tls_contact #null`
- `auto_tls_cache <auto_tls_cache: string|null>`
  - This directive specifies the directory to store cached ACME data, such as cached account data and certifies. Default: OS-specific directory, for example on GNU/Linux it can be `/home/user/.local/share/ferron-acme` for the "user" user, on macOS it can be `/Users/user/Library/Application Support/ferron-acme` for the "user" user, on Windows it can be `C:\Users\user\AppData\Local\ferron-acme` for the "user" user.
- `auto_tls_letsencrypt_production [enable_auto_tls_letsencrypt_production: bool]`
  - This directive specifies whenever the production Let's Encrypt ACME endpoint is used. If set as `auto_tls_letsencrypt_production #false`, the staging Let's Encrypt ACME endpoint is used. Default: `auto_tls_letsencrypt_production #true`
- `auto_tls_challenge <acme_challenge_type: string> [provider=<acme_challenge_provider: string>] [...]`
  - This directive specifies the used ACME challenge type. The supported types are `"http-01"` (HTTP-01 ACME challenge), `"tls-alpn-01"` (TLS-ALPN-01 ACME challenge) and `"dns-01"` (DNS-01 ACME challenge; Ferron 2.0.0-beta.9 or newer). The `provider` prop defines the DNS provider to use for DNS-01 challenges. Additional props can be passed as parameters for the DNS provider, see automatic TLS documentation. Default: `auto_tls_challenge "tls-alpn-01"`
- `auto_tls_directory <auto_tls_directory: string>` (Ferron 2.0.0-beta.3 or newer)
  - This directive specifies the ACME directory from which the certificates are obtained. Overrides `auto_tls_letsencrypt_production` directive. Default: none
- `auto_tls_no_verification [auto_tls_no_verification: bool]` (Ferron 2.0.0-beta.3 or newer)
  - This directive specifies whenever to disable the certificate verification of the ACME server. Default: `auto_tls_no_verification #false`
- `auto_tls_profile <auto_tls_profile: string|null>` (Ferron 2.0.0-beta.9 or newer)
  - This directive specifies the ACME profile to use for the certificates. Default: `auto_tls_profile #null`
- `auto_tls_on_demand <auto_tls_on_demand: bool>` (Ferron 2.0.0-beta.13 or newer)
  - This directive specifies whenever to enable the automatic TLS on demand. The functionality obtains TLS certificates automatically when a website is accessed for the first time. It's recommended to use either HTTP-01 or TLS-ALPN-01 ACME challenges, as DNS-01 ACME challenges might be slower due to DNS propagation delays. It's also recommended to configure the `auto_tls_on_demand_ask` directive alongside this directive. Default: `auto_tls_on_demand #false`

**Configuration example:**

```kdl
example.com {
    auto_tls
    auto_tls_contact "admin@example.com"
    auto_tls_cache "/var/cache/ferron-acme"
    auto_tls_letsencrypt_production
    auto_tls_challenge "tls-alpn-01"
    auto_tls_profile "default"
    auto_tls_on_demand #false
}

manual-tls.example.com {
    tls "/etc/ssl/certs/example.com.crt" "/etc/ssl/private/example.com.key"
}
```

### Logging

- `log <log_file_path: string>`
  - This directive specifies the path to the access log file, which contains the HTTP response logs in Combined Log Format. This directive was global-only until Ferron 2.0.0-beta.3. Default: none
- `error_log <error_log_file_path: string>`
  - This directive specifies the path to the error log file. This directive was global-only until Ferron 2.0.0-beta.3. Default: none

**Configuration example:**

```kdl
example.com {
    log "/var/log/ferron/example.com.access.log"
    error_log "/var/log/ferron/example.com.error.log"
}
```

## Directives

### Headers & response customization

- `header <header_name: string> <header_value: string>`
  - This directive specifies a header to be added to HTTP responses. The header values supports placeholders like `{path}` which will be replaced with the request path. This directive can be specified multiple times. Default: none
- `server_administrator_email <server_administrator_email: string>`
  - This directive specifies the server administrator's email address to be used in the default 500 Internal Server Error page. Default: none
- `error_page <status_code: integer> <path: string>`
  - This directive specifies a custom error page to be served by the web server. Default: none
- `header_remove <header_name: string>` (Ferron 2.0.0-beta.5 or newer)
  - This directive specifies a header to be removed from HTTP responses. This directive can be specified multiple times. Default: none
- `header_replace <header_name: string> <header_value: string>` (Ferron 2.0.0-beta.9 or newer)
  - This directive specifies a header to be added to HTTP responses, potentially replacing existing headers. The header values supports placeholders like `{path}` which will be replaced with the request path. This directive can be specified multiple times. Default: none

**Configuration example:**

```kdl
example.com {
    header "X-Frame-Options" "DENY"
    header "X-Content-Type-Options" "nosniff"
    header "X-XSS-Protection" "1; mode=block"
    header "Strict-Transport-Security" "max-age=31536000; includeSubDomains"
    header "X-Custom-Header" "Custom value with {path} placeholder"

    header_remove "X-Header-To-Remove"
    header_replace "X-Powered-By" "Ferron"

    server_administrator_email "admin@example.com"
    error_page 404 "/var/www/errors/404.html"
    error_page 500 "/var/www/errors/500.html"
}
```

### Security & access control

- `trust_x_forwarded_for [trust_x_forwarded_for: bool]`
  - This directive specifies whenever to trust the value of the `X-Forwarded-For` header. It's recommended to configure this directive if behind a reverse proxy. Default: `trust_x_forwarded_for #false`
- `status <status_code: integer> url=<url: string>|regex=<regex: string> [location=<location: string>] [realm=<realm: string>] [brute_protection=<enable_brute_protection: bool>] [users=<users: string>] [allowed=<allowed: string>] [not_allowed=<not_allowed: string>] [body=<response_body: string>]`
  - This directive specifies the custom status code. This directive can be specified multiple times. The `url` prop specifies the request path for this status code. The `regex` prop specifies the regular expression (like `^/ferron(?:$|[/#?])`) for the custom status code. The `location` prop specifies the destination for the redirect. The `realm` prop specifies the HTTP basic authentication realm. The `brute_protection` prop specifies whenever the brute-force protection is enabled. The `users` prop is a comma-separated list of allowed users for HTTP authentication. The `allowed` prop is a comma-separated list of IP addresses applicable for the status code. The `not_allowed` prop is a comma-separated list of IP addresses not applicable for the status code. The `body` prop (Ferron 2.0.0-beta.5 or newer) specifies the response body to be sent. Default: none
- `user [username: string] [password_hash: string]`
  - This directive specifies an user with a password hash used for the HTTP basic authentication (it can be either Argon2, PBKDF2, or `scrypt` one). It's recommended to use the `ferron-passwd` tool to generate the password hash. This directive can be specified multiple times. Default: none

**Configuration example:**

```kdl
example.com {
    trust_x_forwarded_for

    // Basic authentication with custom status codes
    status 401 url="/admin" realm="Admin Area" users="admin,moderator"
    status 403 url="/restricted" allowed="192.168.1.0/24" body="Access denied"
    status 301 url="/old-page" location="/new-page"

    // User definitions for authentication (use `ferron-passwd` to generate password hashes)
    users "admin" "$2b$10$hashedpassword12345"
    users "moderator" "$2b$10$anotherhashedpassword"
}
```

### URL processing & routing

- `allow_double_slashes [allow_double_slashes: bool]`
  - This directive specifies whenever double slashes are allowed in the URL. Default: `allow_double_slashes #false`
- `no_redirect_to_https [no_redirect_to_https: bool]`
  - This directive specifies whenever not to redirect from HTTP URL to HTTPS URL. This directive is always effectively set to `no_redirect_to_https` when the server port is explicitly specified in the configuration. Default: `no_redirect_to_https #false`
- `wwwredirect [enable_wwwredirect: bool]`
  - This directive specifies whenever to redirect from URL without "www." to URL with "www.". Default: `wwwredirect #false`
- `rewrite <regex: string> <replacement: string> [directory=<directory: bool>] [file=<file: bool>] [last=<last: bool>] [allow_double_slashes=<allow_double_slashes: bool>]`
  - This directive specifies the URL rewriting rule. This directive can be specified multiple times. The first value is a regular expression (like `^/ferron(?:$|[/#?])`). The `directory` prop specifies whenever the rewrite rule is applied when the path would correspond to directory (if `#false`, then it's not applied). The `file` prop specifies whenever the rewrite rule is applied when the path would correspond to file (if `#false`, then it's not applied). The `last` prop specifies whenever the rewrite rule is the last rule applied. The `allow_double_slashes` prop specifies whenever the rewrite rule allows double slashes in the request URL. Default: none
- `rewrite_log [rewrite_log: bool]`
  - This directive specifies whenever URL rewriting operations are logged into the error log. Default: `rewrite_log #false`
- `no_trailing_redirect [no_trailing_redirect: bool]`
  - This directive specifies whenerver not to redirect the URL without a trailing slash to one with a trailing slash, if it refers to a directory. Default: `no_trailing_redirect #false`

**Configuration example:**

```kdl
example.com {
    allow_double_slashes #false
    no_redirect_to_https #false
    wwwredirect #false

    // URL rewriting examples
    rewrite "^/old-path/(.*)" "/new-path/$1" last=#true
    rewrite "^/api/v1/(.*)" "/api/v2/$1" file=#false directory=#false
    rewrite "^/blog/([^/]+)/?(?:$|[?#])" "/blog.php?slug=$1" last=#true

    rewrite_log
    no_trailing_redirect #false
}
```

### Static file serving

- `root <webroot: string|null>`
  - This directive specifies the webroot from which static files are served. If set as `root #null`, the static file serving functionality is disabled. Default: none
- `etag [enable_etag: bool]` (_static_ module)
  - This directive specifies whenever the ETag header is enabled. Default: `etag #true`
- `compressed [enable_compression: bool]` (_static_ module)
  - This directive specifies whenever the HTTP compression for static files is enabled. Default: `compressed #true`
- `directory_listing [enable_directory_listing: bool]` (_static_ module)
  - This directive specifies whenever the directory listings are enabled. Default: `directory_listing #false`

**Configuration example:**

```kdl
example.com {
    root "/var/www/example.com"
    etag
    compressed
    directory_listing #false

    // Set "Cache-Control" header for static files
    file_cache_control "public, max-age=3600"
}
```

### Caching

- `cache [enable_cache: bool]` (_cache_ module)
  - This directive specifies whenever the HTTP cache is enabled. Default: `cache #false`
- `cache_max_response_size <cache_max_response_size: integer|null>` (_cache_ module)
  - This directive specifies the maximum size of the response (in bytes) that can be stored in the HTTP cache. If set as `cache_max_response_size #null`, the cache can theoretically store responses of any size. Default: `cache_max_response_size 2097152`
- `cache_vary <varying_request_header: string> [<varying_request_header: string> ...]` (_cache_ module)
  - This directive specifies the request headers that are used to vary the cache entries. This directive can be specified multiple times. Default: none
- `cache_ignore <ignored_response_header: string> [<ignored_response_header: string> ...]` (_cache_ module)
  - This directive specifies the response headers that are ignored when caching the response. This directive can be specified multiple times. Default: none
- `file_cache_control <cache_control: string|null>` (_static_ module; Ferron 2.0.0-beta.9 or newer)
  - This directive specifies the Cache-Control header value for static files. If set as `file_cache_control #null`, the Cache-Control header is not set. Default: `file_cache_control #null`

**Configuration example:**

```kdl
example.com {
    cache
    cache_max_response_size 2097152
    cache_vary "Accept-Encoding" "Accept-Language"
    cache_ignore "Set-Cookie" "Cache-Control"
}
```

### Reverse proxy & load balancing

- `proxy <proxy_to: string|null>` (_rproxy_ module)
  - This directive specifies the URL to which the reverse proxy should forward requests. This directive can be specified multiple times. Default: none
- `lb_health_check [enable_lb_health_check: bool]` (_rproxy_ module)
  - This directive specifies whenever the load balancer passive health check is enabled. Default: `lb_health_check #false`
- `lb_health_check_max_fails <max_fails: integer>` (_rproxy_ module)
  - This directive specifies the maximum number of consecutive failures before the load balancer marks a backend as unhealthy. Default: `lb_health_check_max_fails 3`
- `proxy_no_verification [proxy_no_verification: bool]` (_rproxy_ module)
  - This directive specifies whenever the reverse proxy should not verify the TLS certificate of the backend. Default: `proxy_no_verification #false`
- `proxy_intercept_errors [proxy_intercept_errors: bool]` (_rproxy_ module)
  - This directive specifies whenever the reverse proxy should intercept errors from the backend. Default: `proxy_intercept_errors #false`
- `proxy_request_header <header_name: string> <header_value: string>` (_rproxy_ module; Ferron 2.0.0-beta.5 or newer)
  - This directive specifies a header to be added to HTTP requests sent by the reverse proxy. The header values supports placeholders (on Ferron 2.0.0-beta.9 and newer) like `{path}` which will be replaced with the request path. This directive can be specified multiple times. Default: none
- `proxy_request_header_remove <header_name: string>` (_rproxy_ module; Ferron 2.0.0-beta.5 or newer)
  - This directive specifies a header to be removed from HTTP requests sent by the reverse proxy. This directive can be specified multiple times. Default: none
- `proxy_keepalive [proxy_keepalive: bool]` (_rproxy_ module; Ferron 2.0.0-beta.5 or newer)
  - This directive specifies whenever the reverse proxy should keep the connection to the backend alive. Default: `proxy_keepalive #true`
- `proxy_request_header_replace <header_name: string> <header_value: string>` (_rproxy_ module; Ferron 2.0.0-beta.9 or newer)
  - This directive specifies a header to be added to HTTP requests sent by the reverse proxy, potentially replacing existing headers. The header values supports placeholders (on Ferron 2.0.0-beta.9 and newer) like `{path}` which will be replaced with the request path. This directive can be specified multiple times. Default: none
- `proxy_http2 [enable_proxy_http2: bool]` (_rproxy_ module; Ferron 2.0.0-beta.13)
  - This directive specifies whenever the reverse proxy can use HTTP/2 protocol when connecting to backend servers. Default: `proxy_http2 #false`

**Configuration example:**

```kdl
api.example.com {
    // Backends for load balancing
    // (or you can also use a single backend by specifying only one `proxy` directive)
    proxy "http://backend1:8080"
    proxy "http://backend2:8080"
    proxy "http://backend3:8080"

    // Health check configuration
    lb_health_check
    lb_health_check_max_fails 3

    // Proxy settings
    proxy_no_verification #false
    proxy_intercept_errors #false
    proxy_keepalive
    proxy_http2 #false

    // Proxy headers
    proxy_request_header "X-Custom-Header" "CustomValue"

    proxy_request_header_remove "X-Internal-Token"
    proxy_request_header_replace "X-Real-IP" "{client_ip}"
}
```

### Forward proxy

- `forward_proxy [enable_forward_proxy: bool]` (_fproxy_ module)
  - This directive specifies whenever the forward proxy functionality is enabled. Default: `forward_proxy #false`

**Configuration example:**

```kdl
* {
    forward_proxy
}
```

### Authentication forwarding

- `auth_to <auth_to: string|null>` (_fauth_ module)
  - This directive specifies the URL to which the web server should send requests for forwarded authentication. Default: none
- `auth_to_no_verification [auth_to_no_verification: bool]` (_fauth_ module)
  - This directive specifies whenever the server should not verify the TLS certificate of the backend authentication server. Default: `auth_to_no_verification #false`
- `auth_to_copy <request_header_to_copy: string> [<request_header_to_copy: string> ...]` (_fauth_ module)
  - This directive specifies the request headers that will be copied and sent to the forwarded authentication backend server. This directive can be specified multiple times. Default: none

**Configuration example:**

```kdl
app.example.com {
    // Forward authentication to external service
    auth_to "https://auth.example.com/validate"
    auth_to_no_verification #false
    auth_to_copy "Authorization" "X-User-Token" "X-Session-ID"
}
```

### CGI & application servers

- `cgi [enable_cgi: bool]` (_cgi_ module)
  - This directive specifies whenever the CGI handler is enabled. Default: `cgi #false`
- `cgi_extension <cgi_extension: string|null>` (_cgi_ module)
  - This directive specifies CGI script extensions, which will be handled via the CGI handler outside the `cgi-bin` directory. This directive can be specified multiple times. Default: none
- `cgi_interpreter <cgi_extension: string> <cgi_interpreter: string|null> [<cgi_interpreter_argument: string> ...]` (_cgi_ module)
  - This directive specifies CGI script interpreters used by the CGI handler. If CGI interpreter is set to `#null`, the default interpreter settings will be disabled. This directive can be specified multiple times. Default: specified for `.pl`, `.py`, `.sh`, `.ksh`, `.csh`, `.rb` and `.php` extensions, and additionally `.exe`, `.bat` and `.vbs` extensions for Windows
- `cgi_environment <environment_variable_name: string> <environment_variable_value: string>` (_cgi_ module)
  - This directive specifies an environment variable passed into CGI applications. Default: none
- `scgi <scgi_to: string|null>` (_scgi_ module)
  - This directive specifies whenever SCGI is enabled and the base URL to which the SCGI client will send requests. TCP (for example `tcp://localhost:4000/`) and Unix socket URLs (only on Unix systems; for example `unix:///run/scgi.sock`) are supported. Default: `scgi #null`
- `scgi_environment <environment_variable_name: string> <environment_variable_value: string>` (_scgi_ module)
  - This directive specifies an environment variable passed into SCGI server. Default: none
- `fcgi <fcgi_to: string|null> [pass=<fcgi_pass: bool>]` (_fcgi_ module)
  - This directive specifies whenever FastCGI is enabled and the base URL to which the FastCGI client will send requests. The `pass` prop specified whenever to pass the all the requests to the FastCGI request handler. TCP (for example `tcp://localhost:4000/`) and Unix socket URLs (only on Unix systems; for example `unix:///run/scgi.sock`) are supported. Default: `fcgi #null pass=#true`
- `fcgi_php <fcgi_php_to: string|null>` (_fcgi_ module)
  - This directive specifies whenever PHP through FastCGI is enabled and the base URL to which the FastCGI client will send requests for ".php" files. TCP (for example `tcp://localhost:4000/`) and Unix socket URLs (only on Unix systems; for example `unix:///run/scgi.sock`) are supported. Default: `fcgi_php #null`
- `fcgi_extension <fcgi_extension: string|null>` (_fcgi_ module)
  - This directive specifies file extensions, which will be handled via the FastCGI handle. This directive can be specified multiple times. Default: none
- `fcgi_environment <environment_variable_name: string> <environment_variable_value: string>` (_fcgi_ module)
  - This directive specifies an environment variable passed into FastCGI server. Default: none
- `wsgi <wsgi_application_path: string|null>` (_wsgi_ module)
  - This directive specifies whenever WSGI is enabled and the path to the WSGI application. The WSGI application must have an `application` entry point. Default: `wsgi #null`
- `wsgid <wsgi_application_path: string|null>` (_wsgid_ module)
  - This directive specifies whenever WSGI with pre-forked process pool is enabled and the path to the WSGI application. The WSGI application must have an `application` entry point. Default: `wsgid #null`
- `asgi <asgi_application_path: string|null>` (_asgi_ module)
  - This directive specifies whenever ASGI is enabled and the path to the ASGI application. The ASGI application must have an `application` entry point. Default: `asgi #null`

**Configuration example:**

```kdl
cgi.example.com {
    // CGI configuration
    cgi
    cgi_extension ".cgi" ".pl" ".py"
    cgi_interpreter ".py" "/usr/bin/python3"
    cgi_interpreter ".pl" "/usr/bin/perl"
    cgi_environment "PATH" "/usr/bin:/bin"
    cgi_environment "SCRIPT_ROOT" "/var/www/cgi-bin"
}

scgi.example.com {
    // SCGI configuration
    scgi "tcp://localhost:4000/"
    scgi_environment "SCRIPT_NAME" "/app"
    scgi_environment "SERVER_NAME" "example.com"
}

fastcgi.example.com {
    // FastCGI configuration
    fcgi "tcp://localhost:9000/" pass=#true
    fcgi_php "tcp://localhost:9000/"
    fcgi_extension ".php" ".php5"
    fcgi_environment "SCRIPT_FILENAME" "/var/www/example.com{path}"
    fcgi_environment "DOCUMENT_ROOT" "/var/www/example.com"
}

wsgi.example.com {
    // WSGI configuration
    wsgi "/var/www/myapp/app.py"
}

wsgid.example.com {
    // WSGI with daemon mode
    wsgid "/var/www/myapp/app.py"
}

asgi.example.com {
    // ASGI configuration
    asgi "/var/www/myapp/asgi.py"
}
```

### Content processing

- `replace <searched_string: string> <replaced_string: string> [once=<replace_once: bool>]` (_replace_ module; Ferron 2.0.0-beta.2 or newer)
  - This directive specifies the string to be replaced in a response body, and a replacement string. The `once` prop specifies whenever the string will be replaced once, by default this prop is set to `#true`. Default: none
- `replace_last_modified [preserve_last_modified: bool]` (_replace_ module; Ferron 2.0.0-beta.2 or newer)
  - This directive specifies whenever to preserve the "Last-Modified" header in the response. Default: `replace_last_modified #false`
- `replace_filter_types <filter_type: string> [<filter_type: string> ...]` (_replace_ module; Ferron 2.0.0-beta.2 or newer)
  - This directive specifies the response MIME type filters. The filter can be either a specific MIME type (like `text/html`) or a wildcard (`*`) specifying that responses with all MIME types are processed for replacement. This directive can be specified multiple times. Default: `replace_filter_types "text/html"`

**Configuration example:**

```kdl
example.com {
    // Disabling HTTP compression is required for string replacement
    compressed #false

    // String replacement in response bodies (works with HTTP compression disabled)
    replace "old-company-name" "new-company-name" once=#false
    replace "http://old-domain.com" "https://new-domain.com" once=#true

    replace_last_modified
    replace_filter_types "text/html" "text/css" "application/javascript"
}
```

### Rate limiting

- `limit [enable_limit: bool] [rate=<rate: integer|float>] [burst=<rate: integer|float>]` (_limit_ module; Ferron 2.0.0-beta.2 or newer)
  - This directive specifies whenever the rate limiting is enabled. The `rate` prop specifies the maximum average amount of requests per second, defaults to 25 requests per second. The `burst` prop specifies the maximum peak amount of requests per second, defaults to 4 times the maximum average amount of requests per second. Default: `limit #false`

**Configuration example:**

```kdl
example.com {
    // Global rate limiting
    limit rate=100 burst=200

    // Different rate limits for different paths
    location "/api" {
        limit rate=10 burst=20
    }

    location "/login" {
        limit rate=5 burst=10
    }
}
```

### Development & testing

- `example_handler [enable_example_handler: bool]` (_example_ module)
  - This directive specifies whenever an example handler is enabled. This handler responds with "Hello World" for "/hello" request paths. Default: `example_handler #false`

<<<<<<< HEAD
## Header value placeholders
=======
**Configuration example:**

```kdl
dev.example.com {
    // Enable example handler for testing
    example_handler

    // Enhanced logging for development
    log "/var/log/ferron/dev.access.log"
    error_log "/var/log/ferron/dev.error.log"

    // Custom test endpoints
    status 200 url="/test" body="Test endpoint working"
    status 500 url="/test-error" body="Simulated error"
}
```

## Header name placeholders
>>>>>>> 7dea9d07

Ferron supports the following header value placeholders:

- `{path}` - the path part of the request URI
- `{method}` (Ferron 2.0.0-beta.9 or newer) - the request method
- `{version}` (Ferron 2.0.0-beta.9 or newer) - the HTTP version of the request
- `{header:<header_name>}` (Ferron 2.0.0-beta.9 or newer) - the header value of the request URI
- `{scheme}` (Ferron 2.0.0-beta.9 or newer) - the scheme of the request URI (`http` or `https`), applicable only for reverse proxying.
- `{client_ip}` (Ferron 2.0.0-beta.9 or newer) - the client IP address, applicable only for reverse proxying.
- `{client_port}` (Ferron 2.0.0-beta.9 or newer) - the client port number, applicable only for reverse proxying.
- `{server_ip}` (Ferron 2.0.0-beta.9 or newer) - the server IP address, applicable only for reverse proxying.
- `{server_port}` (Ferron 2.0.0-beta.9 or newer) - the server port number, applicable only for reverse proxying.

## Location block example

Below is an example of Ferron configuration involving location blocks:

```kdl
example.com {
    root "/var/www/example.com"

    // Static assets with different settings
    location "/static" remove_base=#true {
        root "/var/www/static"
        compressed
        file_cache_control "public, max-age=31536000"
    }

    // API endpoints with proxy
    location "/api" {
        proxy "http://backend:8080"
        proxy_request_header "X-Forwarded-For" "{client_ip}"
        limit rate=50 burst=100
    }

    // Admin area with authentication
    location "/admin" {
        status 401 realm="Admin Access" users="admin"
        root "/var/www/admin"
    }

    // PHP files
    fcgi_php "tcp://localhost:9000/"
}
```

## Complete example combining multiple sections

Below is a complete example of Ferron configuration, combining multiple sections:

```kdl
// Global configuration
* {
    // Protocol and performance settings
    protocols "h1" "h2"
    h2_initial_window_size 65536
    h2_max_concurrent_streams 100
    timeout 300000

    // Network settings
    listen_ip "0.0.0.0"
    default_http_port 80
    default_https_port 443

    // Security defaults
    tls_cipher_suite "TLS_AES_256_GCM_SHA384" "TLS_AES_128_GCM_SHA256"
    ocsp_stapling
    block "192.168.1.100"

    // Global caching
    cache_max_entries 1024

    // Load balancing settings
    lb_health_check_window 5000

    // Logging
    log "/var/log/ferron/access.log"
    error_log "/var/log/ferron/error.log"

    // Static file defaults
    compressed
    etag
}

// Main website
example.com {
    // TLS configuration
    tls "/etc/ssl/certs/example.com.crt" "/etc/ssl/private/example.com.key"
    auto_tls_contact "admin@example.com"

    // Basic settings
    root "/var/www/example.com"
    server_administrator_email "admin@example.com"

    // Security headers
    header "X-Frame-Options" "DENY"
    header "X-Content-Type-Options" "nosniff"
    header "Strict-Transport-Security" "max-age=31536000; includeSubDomains"
    header "X-Powered-By" "Ferron"

    // URL rewriting
    rewrite "^/old-section/(.*)" "/new-section/$1" last=#true
    allow_double_slashes #false

    // Error pages
    error_page 404 "/var/www/errors/404.html"
    error_page 500 "/var/www/errors/500.html"

    // Rate limiting
    limit rate=100 burst=200

    // Caching
    cache
    cache_vary "Accept-Encoding" "Accept-Language"
    file_cache_control "public, max-age=3600"

    // Static assets
    location "/assets" remove_base=#true {
        root "/var/www/assets"
        file_cache_control "public, max-age=31536000"
        compressed
    }

    // PHP application
    fcgi_php "tcp://localhost:9000/"

    // Admin area
    location "/admin" {
        status 401 realm="Admin Area" users="admin"
        users "admin" "$2b$10$hashedpassword12345"
        limit rate=10 burst=20
    }
}

// API subdomain
api.example.com {
    // TLS configuration
    tls "/etc/ssl/certs/api.example.com.crt" "/etc/ssl/private/api.example.com.key"

    // Load balanced backend
    proxy "http://backend1:8080"
    proxy "http://backend2:8080"
    proxy "http://backend3:8080"

    // Health checking
    lb_health_check
    lb_health_check_max_fails 3

    // Proxy settings
    proxy_keepalive
    proxy_request_header_replace "X-Real-IP" "{client_ip}"

    // API-specific headers
    header "Access-Control-Allow-Origin" "*"
    header "Access-Control-Allow-Methods" "GET, POST, PUT, DELETE, OPTIONS"
    header "Access-Control-Allow-Headers" "Authorization, Content-Type"

    // Rate limiting for API
    limit rate=1000 burst=2000

    // Health check endpoint
    status 200 url="/health" body="OK"
}

// Development subdomain
dev.example.com {
    // Basic TLS
    auto_tls
    auto_tls_contact "dev@example.com"

    // Enhanced logging
    log "/var/log/ferron/dev.access.log"
    error_log "/var/log/ferron/dev.error.log"

    // Test endpoints
    status 200 url="/test" body="Development server is working"
    status 500 url="/test-error" body="Simulated error for testing"

    // Proxy to development backend
    proxy "http://dev-backend:3000"
    proxy_request_header "X-Dev-Mode" "true"

    // Relaxed rate limiting
    limit rate=1000 burst=5000
}

// Static content CDN
cdn.example.com {
    // TLS configuration
    tls "/etc/ssl/certs/cdn.example.com.crt" "/etc/ssl/private/cdn.example.com.key"

    // Static file serving
    root "/var/www/cdn"
    directory_listing #false
    compressed
    etag

    // Aggressive caching
    file_cache_control "public, max-age=31536000, immutable"

    // No rate limiting for static content
    limit #false

    // CORS for web fonts and assets
    header "Access-Control-Allow-Origin" "*"
    header "Access-Control-Allow-Methods" "GET, HEAD, OPTIONS"
}
```<|MERGE_RESOLUTION|>--- conflicted
+++ resolved
@@ -654,9 +654,6 @@
 - `example_handler [enable_example_handler: bool]` (_example_ module)
   - This directive specifies whenever an example handler is enabled. This handler responds with "Hello World" for "/hello" request paths. Default: `example_handler #false`
 
-<<<<<<< HEAD
-## Header value placeholders
-=======
 **Configuration example:**
 
 ```kdl
@@ -674,8 +671,7 @@
 }
 ```
 
-## Header name placeholders
->>>>>>> 7dea9d07
+## Header value placeholders
 
 Ferron supports the following header value placeholders:
 
