---
title: Server configuration
---

Ferron 2.0.0 and newer can be configured in a [KDL-format](https://kdl.dev/) configuration file (often named `ferron.kdl`). Below are the descriptions of configuration properties for this server.

## Configuration blocks

At the top level of the server configration, the confguration blocks representing specific virtual host are specified. Below are the examples of such configuration blocks:

```kdl
globals {
  // Global configuration that doesn't imply any virtual host
}

* {
  // Global configuration
}

*:80 {
  // Configuration for port 80
}

example.com {
  // Configuration for "example.com" virtual host
}

"192.168.1.1" {
  // Configuration for "192.168.1.1" IP virtual host
}

example.com:8080 {
  // Configuration for "example.com" virtual host with port 8080
}

"192.168.1.1:8080" {
  // Configuration for "192.168.1.1" IP virtual host with port 8080
}

api.example.com {
  // Below is the location configuration for paths beginning with "/v1/". If there was "remove_base=#true", the request URL for the location would be rewritten to remove the base URL
  location "/v1" remove_base=#false {
    // ...

    // Below is the error handler configuration for any status code.
    error_config {
      // ...
    }
  }

  // The location and conditionals' configuration order is automatically determined based on the location and conditionals' depth
  location "/" {
    // ...
  }

  // Below is the error handler configuration for 404 Not Found status code. If "404" wasn't included, it would be for all errors.
  error_config 404 {
    // ...
  }
}

example.com,example.org {
  // Configuration for example.com and example.org
  // The virtual host identifiers (like example.com or "192.168.1.1") are comma-separated, but adding spaces will not be interpreted,
  // For example "example.com, example.org" will not work for "example.org", but "example.com,example.org" will work.
}

with-conditions.example.com {
  condition "SOME_CONDITION" {
    // Here are defined subconditions in the condition. The condition will pass if all subconditions will also pass
  }

  if "SOME_CONDITION" {
    // Conditional configuration
    // Conditions can be nested
  }

  if_not "SOME_CONDITION" {
    // Configuration, in case of condition not being met
  }
}

snippet "EXAMPLE" {
  // Example snippet configuration
  // Snippets containing subconditions can also be used in conditions in Ferron 2.1.0 or newer
}

with-snippet.example.com {
  // Import from snippet
  use "EXAMPLE"
}

with-snippet.example.org {
  // Snippets can be reusable
  use "EXAMPLE"
}

inheritance.example.com {
  // The "proxy" directive is used as an example for demonstrating inheritance.
  proxy "http://10.0.0.2:3000"
  proxy "http://10.0.0.3:3000"

  // Here, these directives take effect:
  //   proxy "http://10.0.0.2:3000"
  //   proxy "http://10.0.0.3:3000"

  location "/somelocation" {
    // Here, `some_directive` directives are inherited from the parent block.
    // These directives take effect:
    //   proxy "http://10.0.0.2:3000"
    //   proxy "http://10.0.0.3:3000"
  }

  location "/anotherlocation" {
    // The directives from the parent block are not inherited if there are other directives with the same name in the block.
    // Here, these directives take effect:
    //   proxy "http://10.0.0.4:3000"
    proxy "http://10.0.0.4:3000"
  }
}
```

Also, it's possible to include other configuration files using an `include <included_configuration_path: string>` directive, like this:

```kdl
include "/etc/ferron.d/**/*.kdl"
```

## Directive categories overview

This configuration reference organizes directives by both **scope** (where they can be used) and **functional categories** (what they do). This makes it easier to find the directives you need based on your specific requirements.

### Scopes

- **Global-only** - can only be used in the global configuration scope
- **Global and virtual host** - can be used in both global and virtual host scopes
- **General directives** - can be used in various scopes including virtual hosts and location blocks

### Functional categories

- **TLS/SSL & security** - certificate management, encryption settings, and security policies
- **HTTP protocol & performance** - protocol settings, timeouts, and performance tuning
- **Networking & system** - network configuration and system-level settings
- **Caching** - HTTP caching configuration and cache management
- **Load balancing** - health checks and load balancer settings
- **Static file serving** - file serving, compression, and directory listings
- **URL processing & routing** - URL rewriting, redirects, and routing rules
- **Headers & response customization** - custom headers and response modification
- **Security & access control** - authentication, authorization, and access restrictions
- **Reverse proxy & load balancing** - proxy configuration and backend management
- **Forward proxy** - forward proxy functionality
- **Authentication forwarding** - external authentication integration
- **CGI & application servers** - CGI, FastCGI, SCGI, and other gateway interfaces configuration
- **Content processing** - response body modification and filtering
- **Rate limiting** - request rate limiting and throttling
- **Logging** - access and error logging configuration

## Global-only directives

### TLS/SSL & security

- `tls_cipher_suite <tls_cipher_suite: string> [<tls_cipher_suite_2: string> ...]`
  - This directive specifies the supported TLS cipher suites. If using the HTTP/3 protocol (which is experimental in Ferron), the `TLS_AES_128_GCM_SHA256` cipher suite needs to be enabled (it's enabled by default), otherwise the HTTP/3 server wouldn’t start at all. This directive can be specified multiple times. Default: default TLS cipher suite for Rustls
- `tls_ecdh_curves <ecdh_curve: string> [<ecdh_curve: string> ...]`
  - This directive specifies the supported TLS ECDH curves. This directive can be specified multiple times. Default: default ECDH curves for Rustls
- `tls_client_certificate [tls_client_certificate: bool|string]`
  - This directive specifies whenever the TLS client certificate verification is enabled. If set to `#true`, the client certificate will be verified against the system certificate store. If set to a string, the client certificate will be verified against the certificate authority in the specified path. Default: `tls_client_certificate #false`
- `tls_min_version <tls_min_version: string>`
  - This directive specifies the minimum TLS version (TLSv1.2 or TLSv1.3) that the server will accept. Default: `tls_min_version "TLSv1.2"`
- `tls_max_version <tls_max_version: string>`
  - This directive specifies the maximum TLS version (TLSv1.2 or TLSv1.3) that the server will accept. Default: `tls_max_version "TLSv1.3"`
- `ocsp_stapling [enable_ocsp_stapling: bool]`
  - This directive specifies whenever OCSP stapling is enabled. Default: `ocsp_stapling #true`
- `auto_tls_on_demand_ask <auto_tls_on_demand_ask_url: string|null>`
  - This directive specifies the URL to be used for asking whenever to the hostname for automatic TLS on demand is allowed. The server will append the `domain` query parameter with the domain name for the certificate to issue as a value to the URL. It's recommended to configure this option when using automatic TLS on demand to prevent abuse. Default: `auto_tls_on_demand_ask #null`
- `auto_tls_on_demand_ask_no_verification [auto_tls_on_demand_ask_no_verification: bool]`
  - This directive specifies whenever the server should not verify the TLS certificate of the automatic TLS on demand asking endpoint. Default: `auto_tls_on_demand_ask_no_verification #false`

**Configuration example:**

```kdl
* {
    tls_cipher_suite "TLS_AES_256_GCM_SHA384" "TLS_AES_128_GCM_SHA256"
    tls_ecdh_curves "secp256r1" "secp384r1"
    tls_client_certificate #false
    ocsp_stapling
    auto_tls_on_demand_ask "https://auth.example.com/check"
    auto_tls_on_demand_ask_no_verification #false
}
```

### HTTP protocol & performance

- `default_http_port <default_http_port: integer|null>`
  - This directive specifies the default port for HTTP connections. If set as `default_http_port #null`, the implicit default HTTP port is disabled. Default: `default_http_port 80`
- `default_https_port <default_https_port: integer|null>`
  - This directive specifies the default port for HTTPS connections. If set as `default_https_port #null`, the implicit default HTTPS port is disabled. Default: `default_https_port 443`
- `protocols <protocol: string> [<protocol: string> ...]`
  - This directive specifies the enabled protocols for the web server. The supported protocols are `"h1"` (HTTP/1.x), `"h2"` (HTTP/2) and `"h3"` (HTTP/3; experimental). Default: `protocols "h1" "h2"`
- `timeout <timeout: integer|null>`
  - This directive specifies the maximum time (in milliseconds) for server to process the request, after which the server resets the connection. If set as `timeout #null`, the timeout is disabled. It's not recommended to disable the timeout, as this might leave the server vulnerable to Slow HTTP attacks. Default: `timeout 300000`
- `h2_initial_window_size <h2_initial_window_size: integer>`
  - This directive specifies the HTTP/2 initial window size. Default: Hyper defaults
- `h2_max_frame_size <h2_max_frame_size: integer>`
  - This directive specifies the maximum HTTP/2 frame size. Default: Hyper defaults
- `h2_max_concurrent_streams <h2_max_concurrent_streams: integer>`
  - This directive specifies the maximum amount of concurrent HTTP/2 streams. Default: Hyper defaults
- `h2_max_header_list_size <h2_max_header_list_size: integer>`
  - This directive specifies the maximum HTTP/2 frame size. Default: Hyper defaults
- `h2_enable_connect_protocol [h2_enable_connect_protocol: bool]`
  - This directive specifies whenever the CONNECT protocol in HTTP/2 is enabled. Default: Hyper defaults
- `protocol_proxy [enable_proxy_protocol: bool]`
  - This directive specifies whenever the PROXY protocol acceptation is enabled. If enabled, the server will expect the PROXY protocol header at the beginning of each connection. Default: `protocol_proxy #false`
- `buffer_request <request_buffer_size: integer|null>`
  - This directive specifies the buffer size in bytes for incoming requests. If set as `buffer_request #null`, the request buffer is disabled. The request buffer can serve as an additional protection for underlying backend servers against Slowloris-style attacks. Default: `buffer_request #null`
- `buffer_response <response_buffer_size: integer|null>`
  - This directive specifies the buffer size in bytes for outgoing responses. If set as `buffer_response #null`, the response buffer is disabled. Default: `buffer_response #null`

**Configuration example:**

```kdl
* {
    default_http_port 80
    default_https_port 443
    protocols "h1" "h2" "h3"
    timeout 300000
    h2_initial_window_size 65536
    h2_max_frame_size 16384
    h2_max_concurrent_streams 100
    h2_max_header_list_size 8192
    h2_enable_connect_protocol
    protocol_proxy #false
    buffer_request #null
    buffer_response #null
}
```

### Caching

- `cache_max_entries <cache_max_entries: integer|null>` (_cache_ module)
  - This directive specifies the maximum number of entries that can be stored in the HTTP cache. If set as `cache_max_entries #null`, the cache can theoretically store an unlimited number of entries. The cache keys for entries depend on the request method, the rewritten request URL, the "Host" header value, and varying request headers. Default: `cache_max_entries 1024`

**Configuration example:**

```kdl
* {
    cache_max_entries 2048
}
```

### Networking & system

- `listen_ip <listen_ip: string>`
  - This directive specifies the IP address to listen. Default: `listen_ip "::1"`
- `io_uring [enable_io_uring: bool]`
  - This directive specifies whenever `io_uring` is enabled. This directive has no effect for systems that don't support `io_uring` and for web server builds that use Tokio instead of Monoio. Default: `io_uring #true`
- `tcp_send_buffer <tcp_send_buffer: integer>`
  - This directive specifies the send buffer size in bytes for TCP listeners. Default: none
- `tcp_recv_buffer <tcp_recv_buffer: integer>`
  - This directive specifies the receive buffer size in bytes for TCP listeners. Default: none

**Configuration example:**

```kdl
* {
    listen_ip "0.0.0.0"
    io_uring
    tcp_send_buffer 65536
    tcp_recv_buffer 65536
}
```

## Global and virtual host directives

### TLS/SSL & security

- `tls <certificate_path: string> <private_key_path: string>`
  - This directive specifies the path to the TLS certificate and private key. Default: none
- `auto_tls [enable_automatic_tls: bool]`
  - This directive specifies whenever automatic TLS is enabled. Default: `auto_tls #true` when port isn't explicitly specified and if the hostname doesn't look like a local address (`127.0.0.1`, `::1`, `localhost`), otherwise `auto_tls #false`
- `auto_tls_contact <auto_tls_contact: string|null>`
  - This directive specifies the email address used to register an ACME account for automatic TLS. Default: `auto_tls_contact #null`
- `auto_tls_cache <auto_tls_cache: string|null>`
  - This directive specifies the directory to store cached ACME data, such as cached account data and certifies. Default: OS-specific directory, for example on GNU/Linux it can be `/home/user/.local/share/ferron-acme` for the "user" user, on macOS it can be `/Users/user/Library/Application Support/ferron-acme` for the "user" user, on Windows it can be `C:\Users\user\AppData\Local\ferron-acme` for the "user" user. On Docker, it would be `/var/lib/ferron-acme`.
- `auto_tls_letsencrypt_production [enable_auto_tls_letsencrypt_production: bool]`
  - This directive specifies whenever the production Let's Encrypt ACME endpoint is used. If set as `auto_tls_letsencrypt_production #false`, the staging Let's Encrypt ACME endpoint is used. Default: `auto_tls_letsencrypt_production #true`
- `auto_tls_challenge <acme_challenge_type: string> [provider=<acme_challenge_provider: string>] [...]`
  - This directive specifies the used ACME challenge type. The supported types are `"http-01"` (HTTP-01 ACME challenge), `"tls-alpn-01"` (TLS-ALPN-01 ACME challenge) and `"dns-01"` (DNS-01 ACME challenge). The `provider` prop defines the DNS provider to use for DNS-01 challenges. Additional props can be passed as parameters for the DNS provider, see automatic TLS documentation. Default: `auto_tls_challenge "tls-alpn-01"`
- `auto_tls_directory <auto_tls_directory: string>`
  - This directive specifies the ACME directory URL from which the certificates are obtained. Overrides `auto_tls_letsencrypt_production` directive. Default: none
- `auto_tls_no_verification [auto_tls_no_verification: bool]`
  - This directive specifies whenever to disable the certificate verification of the ACME server. Default: `auto_tls_no_verification #false`
- `auto_tls_profile <auto_tls_profile: string|null>`
  - This directive specifies the ACME profile to use for the certificates. Default: `auto_tls_profile #null`
- `auto_tls_on_demand <auto_tls_on_demand: bool>`
  - This directive specifies whenever to enable the automatic TLS on demand. The functionality obtains TLS certificates automatically when a website is accessed for the first time. It's recommended to use either HTTP-01 or TLS-ALPN-01 ACME challenges, as DNS-01 ACME challenges might be slower due to DNS propagation delays. It's also recommended to configure the `auto_tls_on_demand_ask` directive alongside this directive. Default: `auto_tls_on_demand #false`
- `auto_tls_eab (<auto_tls_eab_key_id: string> <auto_tls_eab_key_hmac: string>)|<auto_tls_eab_disabled: null>`
  - This directive specifies the EAB key ID and HMAC for the ACME External Account Binding. The HMAC key value is encoded in a URL-safe Base64 encoding. If set as `auto_tls_eab_disabled #null`, the EAB is disabled. Default: `auto_tls_eab_disabled #null`

**Configuration example:**

```kdl
example.com {
    auto_tls
    auto_tls_contact "admin@example.com"
    auto_tls_cache "/var/cache/ferron-acme"
    auto_tls_letsencrypt_production
    auto_tls_challenge "tls-alpn-01"
    auto_tls_profile "default"
    auto_tls_on_demand #false
    auto_tls_eab #null
}

manual-tls.example.com {
    tls "/etc/ssl/certs/example.com.crt" "/etc/ssl/private/example.com.key"
}
```

### Logging

- `log <log_file_path: string>`
  - This directive specifies the path to the access log file, which contains the HTTP response logs in Combined Log Format. Default: none
- `error_log <error_log_file_path: string>`
  - This directive specifies the path to the error log file. Default: none

**Configuration example:**

```kdl
example.com {
    log "/var/log/ferron/example.com.access.log"
    error_log "/var/log/ferron/example.com.error.log"
}
```

## Directives

### Headers & response customization

- `header <header_name: string> <header_value: string>`
  - This directive specifies a header to be added to HTTP responses. The header values supports placeholders like `{path}` which will be replaced with the request path. This directive can be specified multiple times. Default: none
- `server_administrator_email <server_administrator_email: string>`
  - This directive specifies the server administrator's email address to be used in the default 500 Internal Server Error page. Default: none
- `error_page <status_code: integer> <path: string>`
  - This directive specifies a custom error page to be served by the web server. Default: none
- `header_remove <header_name: string>`
  - This directive specifies a header to be removed from HTTP responses. This directive can be specified multiple times. Default: none
- `header_replace <header_name: string> <header_value: string>`
  - This directive specifies a header to be added to HTTP responses, potentially replacing existing headers. The header values supports placeholders like `{path}` which will be replaced with the request path. This directive can be specified multiple times. Default: none

**Configuration example:**

```kdl
example.com {
    header "X-Frame-Options" "DENY"
    header "X-Content-Type-Options" "nosniff"
    header "X-XSS-Protection" "1; mode=block"
    header "Strict-Transport-Security" "max-age=31536000; includeSubDomains"
    header "X-Custom-Header" "Custom value with {path} placeholder"

    header_remove "X-Header-To-Remove"
    header_replace "X-Powered-By" "Ferron"

    server_administrator_email "admin@example.com"
    error_page 404 "/var/www/errors/404.html"
    error_page 500 "/var/www/errors/500.html"
}
```

### Security & access control

- `trust_x_forwarded_for [trust_x_forwarded_for: bool]`
  - This directive specifies whenever to trust the value of the `X-Forwarded-For` header. It's recommended to configure this directive if behind a reverse proxy. Default: `trust_x_forwarded_for #false`
- `status <status_code: integer> [url=<url: string>|regex=<regex: string>] [location=<location: string>] [realm=<realm: string>] [brute_protection=<enable_brute_protection: bool>] [users=<users: string>] [allowed=<allowed: string>] [not_allowed=<not_allowed: string>] [body=<response_body: string>]`
  - This directive specifies the custom status code. This directive can be specified multiple times. The `url` prop specifies the request path for this status code. The `regex` prop specifies the regular expression (like `^/ferron(?:$|[/#?])`) for the custom status code. The `location` prop specifies the destination for the redirect; it supports placeholders like `{path}` which will be replaced with the request path. The `realm` prop specifies the HTTP basic authentication realm. The `brute_protection` prop specifies whenever the brute-force protection is enabled. The `users` prop is a comma-separated list of allowed users for HTTP authentication. The `allowed` prop is a comma-separated list of IP addresses applicable for the status code. The `not_allowed` prop is a comma-separated list of IP addresses not applicable for the status code. The `body` prop specifies the response body to be sent. Default: none
- `user [username: string] [password_hash: string]`
  - This directive specifies an user with a password hash used for the HTTP basic authentication (it can be either Argon2, PBKDF2, or `scrypt` one). It's recommended to use the `ferron-passwd` tool to generate the password hash. This directive can be specified multiple times. Default: none
- `block (<blocked_ip: string> [<blocked_ip: string> ...])|<not_specified: null>`
  - This directive specifies IP addresses and CIDR ranges to be blocked. If set as `block #null`, this directive is ignored. This directive was global-only before Ferron 2.1.0. This directive can be specified multiple times. Default: none
- `allow (<allowed_ip: string> [<allowed_ip: string> ...])|<not_specified: null>`
  - This directive specifies IP addresses and CIDR ranges to be allowed. If set as `allow #null`, this directive is ignored. This directive was global-only before Ferron 2.1.0. This directive can be specified multiple times. Default: none

**Configuration example:**

```kdl
example.com {
    trust_x_forwarded_for

    // Basic authentication with custom status codes
    status 401 url="/admin" realm="Admin Area" users="admin,moderator"
    status 403 url="/restricted" allowed="192.168.1.0/24" body="Access denied"
    status 301 url="/old-page" location="/new-page"

    // User definitions for authentication (use `ferron-passwd` to generate password hashes)
    user "admin" "$2b$10$hashedpassword12345"
    user "moderator" "$2b$10$anotherhashedpassword"
<<<<<<< HEAD
=======

    // Limit who can access the site
    block "192.168.1.100" "10.0.0.5"
    allow "192.168.1.0/24" "10.0.0.0/8"
>>>>>>> 08651ec3
}
```

### URL processing & routing

- `allow_double_slashes [allow_double_slashes: bool]`
  - This directive specifies whenever double slashes are allowed in the URL. Default: `allow_double_slashes #false`
- `no_redirect_to_https [no_redirect_to_https: bool]`
  - This directive specifies whenever not to redirect from HTTP URL to HTTPS URL. This directive is always effectively set to `no_redirect_to_https` when the server port is explicitly specified in the configuration. Default: `no_redirect_to_https #false`
- `wwwredirect [enable_wwwredirect: bool]`
  - This directive specifies whenever to redirect from URL without "www." to URL with "www.". Default: `wwwredirect #false`
- `rewrite <regex: string> <replacement: string> [directory=<directory: bool>] [file=<file: bool>] [last=<last: bool>] [allow_double_slashes=<allow_double_slashes: bool>]`
  - This directive specifies the URL rewriting rule. This directive can be specified multiple times. The first value is a regular expression (like `^/ferron(?:$|[/#?])`). The `directory` prop specifies whenever the rewrite rule is applied when the path would correspond to directory (if `#false`, then it's not applied). The `file` prop specifies whenever the rewrite rule is applied when the path would correspond to file (if `#false`, then it's not applied). The `last` prop specifies whenever the rewrite rule is the last rule applied. The `allow_double_slashes` prop specifies whenever the rewrite rule allows double slashes in the request URL. Default: none
- `rewrite_log [rewrite_log: bool]`
  - This directive specifies whenever URL rewriting operations are logged into the error log. Default: `rewrite_log #false`
- `no_trailing_redirect [no_trailing_redirect: bool]`
  - This directive specifies whenerver not to redirect the URL without a trailing slash to one with a trailing slash, if it refers to a directory. Default: `no_trailing_redirect #false`

**Configuration example:**

```kdl
example.com {
    allow_double_slashes #false
    no_redirect_to_https #false
    wwwredirect #false

    // URL rewriting examples
    rewrite "^/old-path/(.*)" "/new-path/$1" last=#true
    rewrite "^/api/v1/(.*)" "/api/v2/$1" file=#false directory=#false
    rewrite "^/blog/([^/]+)/?(?:$|[?#])" "/blog.php?slug=$1" last=#true

    rewrite_log
    no_trailing_redirect #false
}
```

### Static file serving

- `root <webroot: string|null>`
  - This directive specifies the webroot from which static files are served. If set as `root #null`, the static file serving functionality is disabled. Default: none
- `etag [enable_etag: bool]` (_static_ module)
  - This directive specifies whenever the ETag header is enabled. Default: `etag #true`
- `compressed [enable_compression: bool]` (_static_ module)
  - This directive specifies whenever the HTTP compression for static files is enabled. Default: `compressed #true`
- `directory_listing [enable_directory_listing: bool]` (_static_ module)
  - This directive specifies whenever the directory listings are enabled. Default: `directory_listing #false`
- `precompressed [enable_precompression: bool]` (_static_ module)
  - This directive specifies whenever serving the precompressed static files is enabled. The precompressed static files would additionally have `.gz` extension for gzip, `.deflate` for Deflate, `.br` for Brotli, or `.zst` for Zstandard. Default: `precompressed #false`
- `mime_type <file_extension: string> <mime_type: string>` (_static_ module; Ferron 2.1.0 or newer)
  - This directive specifies an additional MIME type corresponding to a file extension (like `.html`) for static files. Default: none
- `index <index_file: string> [<another_index_file: string> ...]` (_static_ module; Ferron 2.1.0 or newer)
  - This directive specifies the index files to be used when a directory is requested. Default: `index "index.html" "index.htm" "index.html"` (static file serving), `index "index.php" "index.cgi" "index.html" "index.htm" "index.html"` (CGI, FastCGI)
- `dynamic_compressed [enable_dynamic_content_compression: bool]` (_dcompress_ module; Ferron 2.1.0 or newer)
  - This directive specifies whenever the HTTP compression for dynamic content is enabled. Default: `dynamic_compressed #false`

**Configuration example:**

```kdl
example.com {
    root "/var/www/example.com"
    etag
    compressed
    directory_listing #false

    // Set "Cache-Control" header for static files
    file_cache_control "public, max-age=3600"
}
```

### Caching

- `cache [enable_cache: bool]` (_cache_ module)
  - This directive specifies whenever the HTTP cache is enabled. Default: `cache #false`
- `cache_max_response_size <cache_max_response_size: integer|null>` (_cache_ module)
  - This directive specifies the maximum size of the response (in bytes) that can be stored in the HTTP cache. If set as `cache_max_response_size #null`, the cache can theoretically store responses of any size. Default: `cache_max_response_size 2097152`
- `cache_vary <varying_request_header: string> [<varying_request_header: string> ...]` (_cache_ module)
  - This directive specifies the request headers that are used to vary the cache entries. This directive can be specified multiple times. Default: none
- `cache_ignore <ignored_response_header: string> [<ignored_response_header: string> ...]` (_cache_ module)
  - This directive specifies the response headers that are ignored when caching the response. This directive can be specified multiple times. Default: none
- `file_cache_control <cache_control: string|null>` (_static_ module)
  - This directive specifies the Cache-Control header value for static files. If set as `file_cache_control #null`, the Cache-Control header is not set. Default: `file_cache_control #null`

**Configuration example:**

```kdl
example.com {
    cache
    cache_max_response_size 2097152
    cache_vary "Accept-Encoding" "Accept-Language"
    cache_ignore "Set-Cookie" "Cache-Control"
}
```

### Reverse proxy & load balancing

- `proxy <proxy_to: string|null> [unix=<unix_socket_path: string>]` (_rproxy_ module)
  - This directive specifies the URL to which the reverse proxy should forward requests. HTTP (for example `http://localhost:3000/`) and HTTPS URLs (for example `https://localhost:3000/`) are supported. Unix sockets are also supported via the `unix` prop set to the path to the socket (and the main value is set to the URL of the website), supported only on Unix and Unix-like systems. This directive can be specified multiple times. Default: none
- `lb_health_check [enable_lb_health_check: bool]` (_rproxy_ module)
  - This directive specifies whenever the load balancer passive health check is enabled. Default: `lb_health_check #false`
- `lb_health_check_max_fails <max_fails: integer>` (_rproxy_ module)
  - This directive specifies the maximum number of consecutive failures before the load balancer marks a backend as unhealthy. Default: `lb_health_check_max_fails 3`
- `proxy_no_verification [proxy_no_verification: bool]` (_rproxy_ module)
  - This directive specifies whenever the reverse proxy should not verify the TLS certificate of the backend. Default: `proxy_no_verification #false`
- `proxy_intercept_errors [proxy_intercept_errors: bool]` (_rproxy_ module)
  - This directive specifies whenever the reverse proxy should intercept errors from the backend. Default: `proxy_intercept_errors #false`
- `proxy_request_header <header_name: string> <header_value: string>` (_rproxy_ module)
  - This directive specifies a header to be added to HTTP requests sent by the reverse proxy. The header values supports placeholders like `{path}` which will be replaced with the request path. This directive can be specified multiple times. Default: none
- `proxy_request_header_remove <header_name: string>` (_rproxy_ module)
  - This directive specifies a header to be removed from HTTP requests sent by the reverse proxy. This directive can be specified multiple times. Default: none
- `proxy_keepalive [proxy_keepalive: bool]` (_rproxy_ module)
  - This directive specifies whenever the reverse proxy should keep the connection to the backend alive. Default: `proxy_keepalive #true`
- `proxy_request_header_replace <header_name: string> <header_value: string>` (_rproxy_ module)
  - This directive specifies a header to be added to HTTP requests sent by the reverse proxy, potentially replacing existing headers. The header values supports placeholders like `{path}` which will be replaced with the request path. This directive can be specified multiple times. Default: none
- `proxy_http2 [enable_proxy_http2: bool]` (_rproxy_ module)
  - This directive specifies whenever the reverse proxy can use HTTP/2 protocol when connecting to backend servers. This directive would have effect only if the backend server supports HTTP/2 and is connected via HTTPS. Default: `proxy_http2 #false`
- `lb_retry_connection [enable_lb_retry_connection: bool]` (_rproxy_ module)
  - This directive specifies whenever the load balancer should retry connections to another backend server, in case of TCP connection or TLS handshake failure. Default: `lb_retry_connection #true`
- `lb_algorithm <lb_algorithm: string>` (_rproxy_ module)
  - This directive specifies the load balancing algorithm to be used. The supported algorithms are `random` (random selection), `round-robin` (round-robin), `least_conn` (least connections, "connections" would mean concurrent requests here), and `two_random` (power of two random choices; after two random choices, the backend server with the least concurrent requests is chosen). Default: `lb_algorithm "two_random"`
- `lb_health_check_window <lb_health_check_window: integer>` (_rproxy_ module)
  - This directive specifies the window size (in milliseconds) for load balancer health checks. Default: `lb_health_check_window 5000`
- `proxy_keepalive_idle_conns <proxy_keepalive_idle_conns: integer>` (_rproxy_ module)
  - This directive specifies the maximum number of idle connections to backend servers to keep alive. Default: `proxy_keepalive_idle_conns 48`
- `proxy_http2_only [enable_proxy_http2_only: bool]` (_rproxy_ module; Ferron 2.1.0 or newer)
  - This directive specifies whenever the reverse proxy uses HTTP/2 protocol (without HTTP/1.1 fallback) when connecting to backend servers. When the backend server is connected via HTTPS, the reverse proxy negotiates HTTP/2 during the TLS handshake. When the backend server is connected via HTTP, the reverse proxy uses HTTP/2 with prior knowledge. This directive can be used when proxying gRPC requests. Default: `proxy_http2_only #false`
- `proxy_proxy_header <proxy_version_version: string|null>` (_rproxy_ module; Ferron 2.1.0 or newer)
  - This directive specifies the version of the PROXY protocol header to be sent to backend servers when acting as a reverse proxy. Supported versions are `"v1"` (PROXY protocol version 1) and `"v2"` (PROXY protocol version 2). If specified with `#null` value, no PROXY protocol header is sent. Default: `proxy_proxy_header #null`

**Configuration example:**

```kdl
api.example.com {
    // Backends for load balancing
    // (or you can also use a single backend by specifying only one `proxy` directive)
    proxy "http://backend1:8080"
    proxy "http://backend2:8080"
    proxy "http://backend3:8080"

    // Health check configuration
    lb_health_check
    lb_health_check_max_fails 3
    lb_health_check_window 5000

    // Proxy settings
    proxy_no_verification #false
    proxy_intercept_errors #false
    proxy_keepalive
    proxy_http2 #false

    // Proxy headers
    proxy_request_header "X-Custom-Header" "CustomValue"

    proxy_request_header_remove "X-Internal-Token"
    proxy_request_header_replace "X-Real-IP" "{client_ip}"
}
```

### Forward proxy

- `forward_proxy [enable_forward_proxy: bool]` (_fproxy_ module)
  - This directive specifies whenever the forward proxy functionality is enabled. Default: `forward_proxy #false`

**Configuration example:**

```kdl
* {
    forward_proxy
}
```

### Authentication forwarding

- `auth_to <auth_to: string|null>` (_fauth_ module)
  - This directive specifies the URL to which the web server should send requests for forwarded authentication. Default: none
- `auth_to_no_verification [auth_to_no_verification: bool]` (_fauth_ module)
  - This directive specifies whenever the server should not verify the TLS certificate of the backend authentication server. Default: `auth_to_no_verification #false`
- `auth_to_copy <request_header_to_copy: string> [<request_header_to_copy: string> ...]` (_fauth_ module)
  - This directive specifies the request headers that will be copied and sent to the forwarded authentication backend server. This directive can be specified multiple times. Default: none

**Configuration example:**

```kdl
app.example.com {
    // Forward authentication to external service
    auth_to "https://auth.example.com/validate"
    auth_to_no_verification #false
    auth_to_copy "Authorization" "X-User-Token" "X-Session-ID"
}
```

### CGI & application servers

- `cgi [enable_cgi: bool]` (_cgi_ module)
  - This directive specifies whenever the CGI handler is enabled. Default: `cgi #false`
- `cgi_extension <cgi_extension: string|null>` (_cgi_ module)
  - This directive specifies CGI script extensions, which will be handled via the CGI handler outside the `cgi-bin` directory. This directive can be specified multiple times. Default: none
- `cgi_interpreter <cgi_extension: string> <cgi_interpreter: string|null> [<cgi_interpreter_argument: string> ...]` (_cgi_ module)
  - This directive specifies CGI script interpreters used by the CGI handler. If CGI interpreter is set to `#null`, the default interpreter settings will be disabled. This directive can be specified multiple times. Default: specified for `.pl`, `.py`, `.sh`, `.ksh`, `.csh`, `.rb` and `.php` extensions, and additionally `.exe`, `.bat` and `.vbs` extensions for Windows
- `cgi_environment <environment_variable_name: string> <environment_variable_value: string>` (_cgi_ module)
  - This directive specifies an environment variable passed into CGI applications. This directive can be specified multiple times. Default: none
- `scgi <scgi_to: string|null>` (_scgi_ module)
  - This directive specifies whenever SCGI is enabled and the base URL to which the SCGI client will send requests. TCP (for example `tcp://localhost:4000/`) and Unix socket URLs (only on Unix systems; for example `unix:///run/scgi.sock`) are supported. Default: `scgi #null`
- `scgi_environment <environment_variable_name: string> <environment_variable_value: string>` (_scgi_ module)
  - This directive specifies an environment variable passed into SCGI server. This directive can be specified multiple times. Default: none
- `fcgi <fcgi_to: string|null> [pass=<fcgi_pass: bool>]` (_fcgi_ module)
  - This directive specifies whenever FastCGI is enabled and the base URL to which the FastCGI client will send requests. The `pass` prop specified whenever to pass the all the requests to the FastCGI request handler. TCP (for example `tcp://localhost:4000/`) and Unix socket URLs (only on Unix systems; for example `unix:///run/scgi.sock`) are supported. Default: `fcgi #null pass=#true`
- `fcgi_php <fcgi_php_to: string|null>` (_fcgi_ module)
  - This directive specifies whenever PHP through FastCGI is enabled and the base URL to which the FastCGI client will send requests for ".php" files. TCP (for example `tcp://localhost:4000/`) and Unix socket URLs (only on Unix systems; for example `unix:///run/scgi.sock`) are supported. Default: `fcgi_php #null`
- `fcgi_extension <fcgi_extension: string|null>` (_fcgi_ module)
  - This directive specifies file extensions, which will be handled via the FastCGI handle. This directive can be specified multiple times. Default: none
- `fcgi_environment <environment_variable_name: string> <environment_variable_value: string>` (_fcgi_ module)
  - This directive specifies an environment variable passed into FastCGI server. This directive can be specified multiple times. Default: none

**Configuration example:**

```kdl
cgi.example.com {
    // CGI configuration
    cgi
    cgi_extension ".cgi" ".pl" ".py"
    cgi_interpreter ".py" "/usr/bin/python3"
    cgi_interpreter ".pl" "/usr/bin/perl"
    cgi_environment "PATH" "/usr/bin:/bin"
    cgi_environment "SCRIPT_ROOT" "/var/www/cgi-bin"
}

scgi.example.com {
    // SCGI configuration
    scgi "tcp://localhost:4000/"
    scgi_environment "SCRIPT_NAME" "/app"
    scgi_environment "SERVER_NAME" "example.com"
}

fastcgi.example.com {
    // FastCGI configuration
    fcgi "tcp://localhost:9000/" pass=#true
    fcgi_php "tcp://localhost:9000/"
    fcgi_extension ".php" ".php5"
    fcgi_environment "DOCUMENT_ROOT" "/var/www/example.com"
}
```

### Content processing

Disabling HTTP compression is required for string replacement.

- `replace <searched_string: string> <replaced_string: string> [once=<replace_once: bool>]` (_replace_ module)
  - This directive specifies the string to be replaced in a response body, and a replacement string. The `once` prop specifies whenever the string will be replaced once, by default this prop is set to `#true`. This directive can be specified multiple times. Default: none
- `replace_last_modified [preserve_last_modified: bool]` (_replace_ module)
  - This directive specifies whenever to preserve the "Last-Modified" header in the response. Default: `replace_last_modified #false`
- `replace_filter_types <filter_type: string> [<filter_type: string> ...]` (_replace_ module)
  - This directive specifies the response MIME type filters. The filter can be either a specific MIME type (like `text/html`) or a wildcard (`*`) specifying that responses with all MIME types are processed for replacement. This directive can be specified multiple times. Default: `replace_filter_types "text/html"`

**Configuration example:**

```kdl
example.com {
    // Disabling HTTP compression is required for string replacement
    compressed #false

    // String replacement in response bodies (works with HTTP compression disabled)
    replace "old-company-name" "new-company-name" once=#false
    replace "http://old-domain.com" "https://new-domain.com" once=#true

    replace_last_modified
    replace_filter_types "text/html" "text/css" "application/javascript"
}
```

### Rate limiting

- `limit [enable_limit: bool] [rate=<rate: integer|float>] [burst=<rate: integer|float>]` (_limit_ module)
  - This directive specifies whenever the rate limiting is enabled. The `rate` prop specifies the maximum average amount of requests per second, defaults to 25 requests per second. The `burst` prop specifies the maximum peak amount of requests per second, defaults to 4 times the maximum average amount of requests per second. Default: `limit #false`

**Configuration example:**

```kdl
example.com {
    // Global rate limiting
    limit rate=100 burst=200

    // Different rate limits for different paths
    location "/api" {
        limit rate=10 burst=20
    }

    location "/login" {
        limit rate=5 burst=10
    }
}
```

### Logging

- `log_date_format <log_date_format: string>`
  - This directive specifies the date format (according to POSIX) for the access log file. Default: `"%d/%b/%Y:%H:%M:%S %z"`
- `log_format <log_format: string>`
  - This directive specifies the entry format for the access log file. The placeholders can be found in the reference below the section specifying. Default: `"{client_ip} - {auth_user} [{timestamp}] \"{method} {path_and_query} {version}\" {status_code} {content_length} \"{header:Referer}\" \"{header:User-Agent}\""` (Combined Log Format)

**Configuration example:**

```kdl
* {
    log_date_format "%d/%b/%Y:%H:%M:%S %z"
    log_format "{client_ip} - {auth_user} [{timestamp}] \"{method} {path_and_query} {version}\" {status_code} {content_length} \"{header:Referer}\" \"{header:User-Agent}\""
}
```

## Subconditions

Ferron 2.0.0 and newer supports conditional configuration based on conditions. This allows you to configure different settings based on the request method, path, or other conditions.

Below is the list of supported subconditions:

- `is_remote_ip <remote_ip: string> [<remote_ip: string> ...]`
  - This subcondition checks if the request is coming from a specific remote IP address or a list of IP addresses.
- `is_forwarded_for <remote_ip: string> [<remote_ip: string> ...]`
  - This subcondition checks if the request (with respect for `X-Forwarded-For` header) is coming from a specific forwarded IP address or a list of IP addresses.
- `is_not_remote_ip <remote_ip: string> [<remote_ip: string> ...]`
  - This subcondition checks if the request is not coming from a specific remote IP address or a list of IP addresses.
- `is_not_forwarded_for <remote_ip: string> [<remote_ip: string> ...]`
  - This subcondition checks if the request (with respect for `X-Forwarded-For` header) is not coming from a specific forwarded IP address or a list of IP addresses.
- `is_equal <left_side: string> <right_side: string>`
  - This subcondition checks if the left side is equal to the right side.
- `is_not_equal <left_side: string> <right_side: string>`
  - This subcondition checks if the left side is not equal to the right side.
- `is_regex <value: string> <regex: string> [case_insensitive=<case_insensitive: bool>]`
  - This subcondition checks if the value matches the regular expression. The `case_insensitive` prop specifies whether the regex should be case insensitive (`#false` by default).
- `is_not_regex <value: string> <regex: string> [case_insensitive=<case_insensitive: bool>]`
  - This subcondition checks if the value does not match the regular expression. The `case_insensitive` prop specifies whether the regex should be case insensitive (`#false` by default).
- `is_rego <rego_policy: string>`
  - This subcondition evaluates a Rego policy.
- `set_constant <key: string> <value: string>` (Ferron 2.1.0 or newer)
  - This subcondition sets a constant value.
- `is_language <language: string>` (Ferron 2.1.0 or newer)
  - This subcondition checks if the language is the preferred language specified in the `Accept-Language` header. This subcondition uses `LANGUAGES` constant, which is a comma-separated list of preferred language codes (such as `en-US` or `fr-FR`).

## Rego subconditions

Ferron 2.0.0 and newer supports more advanced subconditions with Rego policies embedded in Ferron configuration.

When writing Rego policies for Ferron subconditions, you need to set the package name to `ferron` (`package ferron` line). Ferron checks the `pass` result of the policy.

Inputs for Rego-based subconditions (`input`) are as follows:

- `input.method` (string) - the HTTP method of the request (`GET`, `POST`, etc.)
- `input.uri` (string) - the URI of the request (for example, `/index.php?page=1`)
- `input.headers` (array<string, array<string>>) - the headers of the request. The header names are in lower-case.
- `input.socket_data.client_ip` (string) - the client's IP address.
- `input.socket_data.client_port` (number) - the client's port.
- `input.socket_data.server_ip` (string) - the server's IP address.
- `input.socket_data.server_port` (number) - the server's port.
- `input.socket_data.encrypted` (boolean) - whether the connection is encrypted.
- `input.constants` (array<string, string>; Ferron 2.1.0 or newer) - the constants set by `set_constant` subconditions.

You can read more about Rego in [Open Policy Agent documentation](https://www.openpolicyagent.org/docs/policy-language).

**Configuration example utilizing Rego subconditions (denying `curl` requests):**

```kdl
// Replace "example.com" with your domain name.
example.com {
  condition "DENY_CURL" {
    is_rego """
      package ferron

      default pass := false

      pass := true if {
        input.headers["user-agent"][0] == "curl"
      }

      pass := true if {
        startswith(input.headers["user-agent"][0], "curl/")
      }
      """
  }

  if "DENY_CURL" {
    status 403
  }

  // Serve static files
  root "/var/www/html"
}
```

## Placeholders

Ferron supports the following placeholders for header values, subconditions, reverse proxying, and redirect destinations:

- `{path}` - the request URI with path (for example, `/index.html`)
- `{path_and_query}` - the request URI with path and query string (for example, `/index.html?param=value`)
- `{method}` - the request method
- `{version}` - the HTTP version of the request
- `{header:<header_name>}` - the header value of the request URI
- `{scheme}` - the scheme of the request URI (`http` or `https`), applicable only for subconditions, reverse proxying and redirect destinations.
- `{client_ip}` - the client IP address, applicable only for subconditions, reverse proxying and redirect destinations.
- `{client_port}` - the client port number, applicable only for subconditions, reverse proxying and redirect destinations.
- `{server_ip}` - the server IP address, applicable only for subconditions, reverse proxying and redirect destinations.
- `{server_port}` - the server port number, applicable only for subconditions, reverse proxying and redirect destinations.

## Log placeholders

Ferron 2.0.0 and newer supports the following placeholders for access logs:

- `{path}` - the request URI with path (for example, `/index.html`)
- `{path_and_query}` - the request URI with path and query string (for example, `/index.html?param=value`)
- `{method}` - the request method
- `{version}` - the HTTP version of the request
- `{header:<header_name>}` - the header value of the request URI (`-`, if header is missing)
- `{scheme}` - the scheme of the request URI (`http` or `https`).
- `{client_ip}` - the client IP address.
- `{client_port}` - the client port number.
- `{server_ip}` - the server IP address.
- `{server_port}` - the server port number.
- `{auth_user}` - the username of the authenticated user (`-`, if not authenticated)
- `{timestamp}` - the formatted timestamp of the entry
- `{status_code}` - the HTTP status code of the response
- `{content_length}` - the content length of the response (`-`, if not available)

## Language-specific content configuration example

Below is an example of Ferron configuration involving conditionals to serve language-specific content:

```kdl
// Snippet for common language settings
snippet "LANG_COMMON" {
    set_constant "LANGUAGES" "en,de,pl"
}

example.com {
    // Generic response
    status 200 body="lang: Unknown"

    condition "LANG_PL" {
        use "LANG_COMMON"
        is_language "pl"
    }

    condition "LANG_DE" {
        use "LANG_COMMON"
        is_language "de"
    }

    condition "LANG_EN" {
        use "LANG_COMMON"
        is_language "en"
    }

    if "LANG_PL" {
        // Polish language
        status 200 body="lang: Polski"
    }

    if "LANG_DE" {
        // German language
        status 200 body="lang: Deutsch"
    }

    if "LANG_EN" {
        // English language
        status 200 body="lang: English"
    }
}
```

## Location block example

Below is an example of Ferron configuration involving location blocks:

```kdl
example.com {
    root "/var/www/example.com"

    // Static assets with different settings
    location "/static" remove_base=#true {
        root "/var/www/static"
        compressed
        file_cache_control "public, max-age=31536000"
    }

    // API endpoints with proxy
    location "/api" {
        proxy "http://backend:8080"
        proxy_request_header "X-Forwarded-For" "{client_ip}"
        limit rate=50 burst=100
    }

    // Admin area with authentication
    location "/admin" {
        status 401 realm="Admin Access" users="admin"
        root "/var/www/admin"
    }

    // PHP files
    fcgi_php "tcp://localhost:9000/"
}
```

## Complete example combining multiple sections

Below is a complete example of Ferron configuration, combining multiple sections:

```kdl
// Global configuration
* {
    // Protocol and performance settings
    protocols "h1" "h2"
    h2_initial_window_size 65536
    h2_max_concurrent_streams 100
    timeout 300000

    // Network settings
    listen_ip "0.0.0.0"
    default_http_port 80
    default_https_port 443

    // Security defaults
    tls_cipher_suite "TLS_AES_256_GCM_SHA384" "TLS_AES_128_GCM_SHA256"
    ocsp_stapling
    block "192.168.1.100"

    // Global caching
    cache_max_entries 1024

    // Load balancing settings
    lb_health_check_window 5000

    // Logging
    log "/var/log/ferron/access.log"
    error_log "/var/log/ferron/error.log"

    // Static file defaults
    compressed
    etag
}

// Define reusable snippets
snippet "security_headers" {
    // Common security headers
    header "X-Frame-Options" "DENY"
    header "X-Content-Type-Options" "nosniff"
    header "X-XSS-Protection" "1; mode=block"
    header "Referrer-Policy" "strict-origin-when-cross-origin"
}

snippet "cors_headers" {
    // CORS headers for API endpoints
    header "Access-Control-Allow-Origin" "*"
    header "Access-Control-Allow-Methods" "GET, POST, PUT, DELETE, OPTIONS"
    header "Access-Control-Allow-Headers" "Authorization, Content-Type, X-Requested-With"
    header "Access-Control-Max-Age" "86400"
}

snippet "static_caching" {
    // Aggressive caching for static assets
    file_cache_control "public, max-age=31536000, immutable"
    compressed
    etag
}

snippet "admin_protection" {
    // Admin area protection
    status 401 realm="Admin Area" users="admin,superuser"
    user "admin" "$2b$10$hashedpassword12345"
    user "superuser" "$2b$10$anotherhashpassword67890"
    limit rate=10 burst=20
}

snippet "mobile_condition" {
    condition "is_mobile" {
        is_regex "{header:User-Agent}" "(Mobile|Android|iPhone|iPad)" case_insensitive=#true
    }
}

snippet "admin_ip_condition" {
    condition "is_admin_ip" {
        is_remote_ip "192.168.1.10" "10.0.0.5"
    }
}

snippet "api_request_condition" {
    condition "is_api_request" {
        is_regex "{path}" "^/api/"
    }
}

snippet "static_asset_condition" {
    condition "is_static_asset" {
        is_regex "{path}" "\\.(css|js|png|jpg|jpeg|gif|svg|woff|woff2|ttf|eot|ico)(?:$|[?#])" case_insensitive=#true
    }
}

snippet "development_condition" {
    condition "is_development" {
        is_equal "{header:X-Environment}" "development"
    }
}

// Main website with conditional configuration
example.com {
    // TLS configuration
    tls "/etc/ssl/certs/example.com.crt" "/etc/ssl/private/example.com.key"
    auto_tls_contact "admin@example.com"

    // Basic settings
    root "/var/www/example.com"
    server_administrator_email "admin@example.com"

    // Use security headers snippet
    use "security_headers"

    // Import condition snippets
    use "mobile_condition"
    use "admin_ip_condition"
    use "api_request_condition"
    use "static_asset_condition"
    use "development_condition"

    // Additional security header
    header "Strict-Transport-Security" "max-age=31536000; includeSubDomains"

    // Conditional configuration based on mobile detection
    if "is_mobile" {
        // Add headers that aren't inherited
        use "security_headers"
        header "Strict-Transport-Security" "max-age=31536000; includeSubDomains"

        // Mobile-specific settings
        header "X-Mobile-Detected" "true"
        root "/var/www/example.com/mobile"

        // Lighter rate limiting for mobile
        limit rate=50 burst=100
    }

    if_not "is_mobile" {
        // Add headers that aren't inherited
        use "security_headers"
        header "Strict-Transport-Security" "max-age=31536000; includeSubDomains"

        // Desktop settings
        header "X-Mobile-Detected" "false"
        limit rate=100 burst=200
    }

    // Admin IP gets special treatment
    if "is_admin_ip" {
        // Add headers that aren't inherited
        use "security_headers"
        header "Strict-Transport-Security" "max-age=31536000; includeSubDomains"

        // No rate limiting for admin IPs
        limit #false

        // Additional debug headers
        header "X-Admin-Access" "true"
        header "X-Client-IP" "{client_ip}"

        // Enhanced logging for admin access
        log "/var/log/ferron/admin-access.log"
    }

    // Development environment conditional settings
    if "is_development" {
        // Add headers that aren't inherited
        use "security_headers"
        header "Strict-Transport-Security" "max-age=31536000; includeSubDomains"

        // Development-specific headers
        header "X-Environment" "development"
        header "X-Debug-Mode" "enabled"

        // Disable caching in development
        header "Cache-Control" "no-cache, no-store, must-revalidate"
        header "Pragma" "no-cache"
        header "Expires" "0"
    }

    if_not "is_development" {
        // Add headers that aren't inherited
        use "security_headers"
        header "Strict-Transport-Security" "max-age=31536000; includeSubDomains"

        // Production caching
        cache
        cache_vary "Accept-Encoding" "Accept-Language"
        file_cache_control "public, max-age=3600"
    }

    // URL rewriting
    rewrite "^/old-section/(.*)" "/new-section/$1" last=#true

    // Error pages
    error_page 404 "/var/www/errors/404.html"
    error_page 500 "/var/www/errors/500.html"

    // Static assets location with conditional caching
    location "/assets" remove_base=#true {
        root "/var/www/assets"

        if "is_static_asset" {
            // Add headers that aren't inherited
            use "security_headers"
            header "Strict-Transport-Security" "max-age=31536000; includeSubDomains"

            use "static_caching"
        }

        // CORS for web fonts
        if_not "is_static_asset" {
            // Add headers that aren't inherited
            use "security_headers"
            header "Strict-Transport-Security" "max-age=31536000; includeSubDomains"

            header "Access-Control-Allow-Origin" "*"
        }
    }

    // API endpoints
    location "/api" {
        if "is_api_request" {
            // Add headers that aren't inherited
            use "security_headers"
            header "Strict-Transport-Security" "max-age=31536000; includeSubDomains"

            use "cors_headers"

            // API-specific rate limiting
            limit rate=1000 burst=2000

            // Proxy to API backend
            proxy "http://api-backend:8080"
            proxy_request_header_replace "X-Real-IP" "{client_ip}"
            proxy_request_header "X-Forwarded-Proto" "{scheme}"
        }
    }

    // Admin area with conditional access
    location "/admin" {
        if "is_admin_ip" {
            // Add headers that aren't inherited
            use "security_headers"
            header "Strict-Transport-Security" "max-age=31536000; includeSubDomains"

            // Admin IPs get direct access
            root "/var/www/admin"

            // Special admin headers
            header "X-Admin-Direct-Access" "true"
        }

        if_not "is_admin_ip" {
            // Add headers that aren't inherited
            use "security_headers"
            header "Strict-Transport-Security" "max-age=31536000; includeSubDomains"

            // Non-admin IPs require authentication
            use "admin_protection"
        }
    }

    // PHP application
    fcgi_php "tcp://localhost:9000/"
}

// API subdomain with extensive conditional logic
api.example.com {
    // TLS configuration
    tls "/etc/ssl/certs/api.example.com.crt" "/etc/ssl/private/api.example.com.key"

    // Use CORS headers snippet
    use "cors_headers"

    // Import reusable condition
    use "admin_ip_condition"

    // Conditional backend selection based on request path
    condition "is_v1_api" {
        is_regex "{path}" "^/v1/"
    }

    condition "is_v2_api" {
        is_regex "{path}" "^/v2/"
    }

    condition "is_auth_request" {
        is_regex "{path}" "^/(login|register|refresh|logout)"
    }

    // Version-specific backend routing
    if "is_v1_api" {
        // Use CORS headers snippet (again, since it's not inherited)
        use "cors_headers"

        proxy "http://api-v1-backend1:8080"
        proxy "http://api-v1-backend2:8080"

        // V1 specific headers
        header "X-API-Version" "1.0"

        // More restrictive rate limiting for legacy API
        limit rate=500 burst=1000
    }

    if "is_v2_api" {
        // Use CORS headers snippet (again, since it's not inherited)
        use "cors_headers"

        proxy "http://api-v2-backend1:8080"
        proxy "http://api-v2-backend2:8080"
        proxy "http://api-v2-backend3:8080"

        // V2 specific headers
        header "X-API-Version" "2.0"

        // Higher rate limits for new API
        limit rate=2000 burst=4000
    }

    // Authentication endpoints get special treatment
    if "is_auth_request" {
        // Use CORS headers snippet (again, since it's not inherited)
        use "cors_headers"

        // Route to dedicated auth service
        proxy "http://auth-service:9090"

        // Stricter rate limiting for auth endpoints
        limit rate=100 burst=200

        // Additional security headers
        header "X-Auth-Endpoint" "true"
        header "Strict-Transport-Security" "max-age=31536000; includeSubDomains; preload"
    }

    // Admin IP gets enhanced access
    if "is_admin_ip" {
        // Use CORS headers snippet (again, since it's not inherited)
        use "cors_headers"

        // No rate limiting for admin IPs
        limit #false

        // Admin-specific headers
        header "X-Admin-API-Access" "true"

        // Enhanced logging
        log "/var/log/ferron/api-admin.log"
    }

    // Health checking
    lb_health_check
    lb_health_check_max_fails 3

    // Proxy settings
    proxy_keepalive
    proxy_request_header_replace "X-Real-IP" "{client_ip}"
    proxy_request_header "X-Forwarded-Proto" "{scheme}"

    // Health check endpoint
    status 200 url="/health" body="OK"

    // Version info endpoint
    status 200 url="/version" body="{\"api_versions\":[\"v1\",\"v2\"],\"server\":\"Ferron\"}"
}

// Development subdomain with environment-based configuration
dev.example.com {
    // Basic TLS
    auto_tls
    auto_tls_contact "dev@example.com"

    // Use security headers but with relaxed settings
    use "security_headers"

    // Import reusable condition
    use "admin_ip_condition"

    // Override some security headers for development
    header "X-Frame-Options" "SAMEORIGIN"

    // Enhanced logging
    log "/var/log/ferron/dev.access.log"
    error_log "/var/log/ferron/dev.error.log"

    // Development-specific conditions
    condition "is_hot_reload" {
        is_regex "{path}" "^/(sockjs-node|__webpack_hmr)"
    }

    condition "is_source_map" {
        is_regex "{path}" "\\.map(?:$|[?#])"
    }

    // Hot reload support
    if "is_hot_reload" {
        // Non-inherited headers, again
        use "security_headers"
        header "X-Frame-Options" "SAMEORIGIN"

        proxy "http://dev-hmr:3001"

        // WebSocket support
        proxy_request_header "Connection" "Upgrade"
        proxy_request_header "Upgrade" "websocket"

        // No caching for hot reload
        header "Cache-Control" "no-cache"
    }

    // Source maps handling
    if "is_source_map" {
        // Only allow source maps for admin IPs
        if "is_admin_ip" {
            root "/var/www/dev/sourcemaps"
        }

        if_not "is_admin_ip" {
            status 404 body="Not found"
        }
    }

    // Test endpoints with conditional responses
    if "is_admin_ip" {
        status 200 url="/test" body="Development server is working (Admin Access)"
        status 200 url="/debug" body="{\"client_ip\":\"{client_ip}\",\"method\":\"{method}\",\"path\":\"{path}\"}"
    }

    if_not "is_admin_ip" {
        status 200 url="/test" body="Development server is working"
    }

    // Default proxy to development backend
    proxy "http://dev-backend:3000"
    proxy_request_header "X-Dev-Mode" "true"
    proxy_request_header "X-Environment" "development"

    // Relaxed rate limiting
    limit rate=1000 burst=5000
}

// Static content CDN with intelligent caching
cdn.example.com {
    // TLS configuration
    tls "/etc/ssl/certs/cdn.example.com.crt" "/etc/ssl/private/cdn.example.com.key"

    // Static file serving
    root "/var/www/cdn"
    directory_listing #false

    // Use static caching snippet
    use "static_caching"

    // Import reusable condition
    use "admin_ip_condition"

    // Conditional caching based on file type
    condition "is_image" {
        is_regex "{path}" "\\.(png|jpg|jpeg|gif|webp|svg)(?:$|[?#])" case_insensitive=#true
    }

    condition "is_font" {
        is_regex "{path}" "\\.(woff|woff2|ttf|eot|otf)(?:$|[?#])" case_insensitive=#true
    }

    condition "is_media" {
        is_regex "{path}" "\\.(mp4|webm|ogg|mp3|wav)(?:$|[?#])" case_insensitive=#true
    }

    // Image-specific settings
    if "is_image" {
        // Extra long caching for images
        file_cache_control "public, max-age=2592000, immutable"

        // Image-specific headers
        header "X-Content-Type" "image"
    }

    // Font-specific settings
    if "is_font" {
        // CORS for web fonts
        header "Access-Control-Allow-Origin" "*"
        header "Access-Control-Allow-Methods" "GET, HEAD, OPTIONS"

        // Font-specific caching
        file_cache_control "public, max-age=31536000, immutable"
    }

    // Media-specific settings
    if "is_media" {
        // Partial content support for media
        header "Accept-Ranges" "bytes"

        // Media-specific caching
        file_cache_control "public, max-age=604800"
    }

    // Admin IP gets special access
    if "is_admin_ip" {
        // Allow directory listing for admin IPs
        directory_listing #true

        // Admin headers
        header "X-Admin-CDN-Access" "true"
    }

    // No rate limiting for CDN
    limit #false

    // Geographic optimization (example condition)
    condition "is_european_request" {
        is_regex "{header:CF-IPCountry}" "^(DE|FR|GB|IT|ES|NL|BE|CH|AT|SE|NO|DK|FI|PL)$"
    }

    if "is_european_request" {
        header "X-CDN-Region" "Europe"
        // Could proxy to European CDN nodes here
    }

    if_not "is_european_request" {
        header "X-CDN-Region" "Global"
    }
}
```<|MERGE_RESOLUTION|>--- conflicted
+++ resolved
@@ -393,13 +393,10 @@
     // User definitions for authentication (use `ferron-passwd` to generate password hashes)
     user "admin" "$2b$10$hashedpassword12345"
     user "moderator" "$2b$10$anotherhashedpassword"
-<<<<<<< HEAD
-=======
 
     // Limit who can access the site
     block "192.168.1.100" "10.0.0.5"
     allow "192.168.1.0/24" "10.0.0.0/8"
->>>>>>> 08651ec3
 }
 ```
 
