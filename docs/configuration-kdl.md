---
title: Server configuration
---

Ferron 2.0.0-beta.1 and newer can be configured in a [KDL-format](https://kdl.dev/) configuration file (often named `ferron.kdl`). Below are the descriptions of configuration properties for this server.

## Configuration blocks

At the top level of the server configration, the confguration blocks representing specific virtual host are specified. Below are the examples of such configuration blocks:

```kdl
globals {
  // Global configuration that doesn't imply any virtual host (Ferron 2.0.0-beta.13 or newer)
}

* {
  // Global configuration
}

*:80 {
  // Configuration for port 80
}

example.com {
  // Configuration for "example.com" virtual host
}

"192.168.1.1" {
  // Configuration for "192.168.1.1" IP virtual host
}

example.com:8080 {
  // Configuration for "example.com" virtual host with port 8080
}

"192.168.1.1:8080" {
  // Configuration for "192.168.1.1" IP virtual host with port 8080
}

api.example.com {
  // Below is the location configuration for paths beginning with "/v1/". If there was "remove_base=#true", the request URL for the location would be rewritten to remove the base URL
  location "/v1" remove_base=#false {
    // ...

    // Below is the error handler configuration for any status code.
    error_config {
      // ...
    }
  }

  // In Ferron 2.0.0-beta.14 and earlier, the location configuration order was important; in this host configuration, first the "/v1" location is checked, then the "/" location.
  // In Ferron 2.0.0-beta.15 and newer, the location and conditionals' configuration order is automatically determined based on the location and conditionals' depth
  location "/" {
    // ...
  }

  // Below is the error handler configuration for 404 Not Found status code. If "404" wasn't included, it would be for all errors.
  error_config 404 {
    // ...
  }
}

example.com,example.org {
  // Configuration for example.com and example.org (Ferron 2.0.0-beta.13 or newer)
  // The virtual host identifiers (like example.com or "192.168.1.1") are comma-separated, but adding spaces will not be interpreted,
  // For example "example.com, example.org" will not work for "example.org", but "example.com,example.org" will work.
}

with-conditions.example.com {
  condition "SOME_CONDITION" {
    // Here are defined subconditions in the condition. The condition will pass if all subconditions will also pass
  }

  if "SOME_CONDITION" {
    // Conditional configuration (Ferron 2.0.0-beta.15 or newer)
    // Conditions can be nested
  }

  if_not "SOME_CONDITION" {
    // Configuration, in case of condition not being met (Ferron 2.0.0-beta.15 or newer)
  }
}

snippet "EXAMPLE" {
  // Example snippet configuration (Ferron 2.0.0-beta.15 or newer)
}

with-snippet.example.com {
  // Import from snippet (Ferron 2.0.0-beta.15 or newer)
  use "EXAMPLE"
}

with-snippet.example.org {
  // Snippets can be reusable
  use "EXAMPLE"
}

inheritance.example.com {
  // The "proxy" directive is used as an example for demonstrating inheritance.
  proxy "http://10.0.0.2:3000"
  proxy "http://10.0.0.3:3000"

  // Here, these directives take effect:
  //   proxy "http://10.0.0.2:3000"
  //   proxy "http://10.0.0.3:3000"

  location "/somelocation" {
    // Here, `some_directive` directives are inherited from the parent block.
    // These directives take effect:
    //   proxy "http://10.0.0.2:3000"
    //   proxy "http://10.0.0.3:3000"
  }

  location "/anotherlocation" {
    // The directives from the parent block are not inherited if there are other directives with the same name in the block.
    // Here, these directives take effect:
    //   proxy "http://10.0.0.4:3000"
    proxy "http://10.0.0.4:3000"
  }
}
```

Also, it's possible to include other configuration files using an `include <included_configuration_path: string>` directive, like this:

```kdl
include "/etc/ferron.d/**/*.kdl"
```

## Directive categories overview

This configuration reference organizes directives by both **scope** (where they can be used) and **functional categories** (what they do). This makes it easier to find the directives you need based on your specific requirements.

### Scopes

- **Global-only** - can only be used in the global configuration scope
- **Global and virtual host** - can be used in both global and virtual host scopes
- **General directives** - can be used in various scopes including virtual hosts and location blocks

### Functional categories

- **TLS/SSL & security** - certificate management, encryption settings, and security policies
- **HTTP protocol & performance** - protocol settings, timeouts, and performance tuning
- **Networking & system** - network configuration and system-level settings
- **Caching** - HTTP caching configuration and cache management
- **Load balancing** - health checks and load balancer settings
- **Static file serving** - file serving, compression, and directory listings
- **URL processing & routing** - URL rewriting, redirects, and routing rules
- **Headers & response customization** - custom headers and response modification
- **Security & access control** - authentication, authorization, and access restrictions
- **Reverse proxy & load balancing** - proxy configuration and backend management
- **Forward proxy** - forward proxy functionality
- **Authentication forwarding** - external authentication integration
- **CGI & application servers** - CGI, FastCGI, SCGI, and other gateway interfaces configuration
- **Content processing** - response body modification and filtering
- **Rate limiting** - request rate limiting and throttling
- **Logging** - access and error logging configuration

## Global-only directives

### TLS/SSL & security

- `tls_cipher_suite <tls_cipher_suite: string> [<tls_cipher_suite_2: string> ...]`
  - This directive specifies the supported TLS cipher suites. This directive can be specified multiple times. Default: default TLS cipher suite for Rustls
- `tls_ecdh_curves <ecdh_curve: string> [<ecdh_curve: string> ...]`
  - This directive specifies the supported TLS ECDH curves. This directive can be specified multiple times. Default: default ECDH curves for Rustls
- `tls_client_certificate [enable_tls_client_certificate: bool]`
  - This directive specifies whenever the TLS client certificate verification is enabled. Default: `tls_client_certificate #false`
- `ocsp_stapling [enable_ocsp_stapling: bool]`
  - This directive specifies whenever OCSP stapling is enabled. Default: `ocsp_stapling #true`
- `block <blocked_ip: string> [<blocked_ip: string> ...]`
  - This directive specifies IP addresses to be blocked. This directive can be specified multiple times. Default: none
- `allow <allowed_ip: string> [<allowed_ip: string> ...]` (Ferron 2.0.0-beta.9 or newer)
  - This directive specifies IP addresses to be allowed. This directive can be specified multiple times. Default: none
- `auto_tls_on_demand_ask <auto_tls_on_demand_ask_url: string|null>` (Ferron 2.0.0-beta.13 or newer)
  - This directive specifies the URL to be used for asking whenever to the hostname for automatic TLS on demand is allowed. The server will append the `domain` query parameter with the domain name for the certificate to issue as a value to the URL. It's recommended to configure this option when using automatic TLS on demand to prevent abuse. Default: `auto_tls_on_demand_ask #null`
- `auto_tls_on_demand_ask_no_verification [auto_tls_on_demand_ask_no_verification: bool]` (Ferron 2.0.0-beta.13 or newer)
  - This directive specifies whenever the server should not verify the TLS certificate of the automatic TLS on demand asking endpoint. Default: `auto_tls_on_demand_ask_no_verification #false`

**Configuration example:**

```kdl
* {
    tls_cipher_suite "TLS_AES_256_GCM_SHA384" "TLS_AES_128_GCM_SHA256"
    tls_ecdh_curves "secp256r1" "secp384r1"
    tls_client_certificate #false
    ocsp_stapling
    block "192.168.1.100" "10.0.0.5"
    allow "192.168.1.0/24" "10.0.0.0/8"
    auto_tls_on_demand_ask "https://auth.example.com/check"
    auto_tls_on_demand_ask_no_verification #false
}
```

### HTTP protocol & performance

- `default_http_port <default_http_port: integer|null>`
  - This directive specifies the default port for HTTP connections. If set as `default_http_port #null`, the implicit default HTTP port is disabled. Default: `default_http_port 80`
- `default_https_port <default_https_port: integer|null>`
  - This directive specifies the default port for HTTPS connections. If set as `default_https_port #null`, the implicit default HTTPS port is disabled. Default: `default_https_port 443`
- `protocols <protocol: string> [<protocol: string> ...]`
  - This directive specifies the enabled protocols for the web server. The supported protocols are `"h1"` (HTTP/1.x), `"h2"` (HTTP/2) and `"h3"` (HTTP/3; experimental). Default: `protocols "h1" "h2"`
- `timeout <timeout: integer|null>`
  - This directive specifies the maximum time (in milliseconds) for server to process the request, after which the server resets the connection. If set as `timeout #null`, the timeout is disabled. It's not recommended to disable the timeout, as this might leave the server vulnerable to Slow HTTP attacks. Default: `timeout 300000`
- `h2_initial_window_size <h2_initial_window_size: integer>`
  - This directive specifies the HTTP/2 initial window size. Default: Hyper defaults
- `h2_max_frame_size <h2_max_frame_size: integer>`
  - This directive specifies the maximum HTTP/2 frame size. Default: Hyper defaults
- `h2_max_concurrent_streams <h2_max_concurrent_streams: integer>`
  - This directive specifies the maximum amount of concurrent HTTP/2 streams. Default: Hyper defaults
- `h2_max_header_list_size <h2_max_header_list_size: integer>`
  - This directive specifies the maximum HTTP/2 frame size. Default: Hyper defaults
- `h2_enable_connect_protocol [h2_enable_connect_protocol: bool]`
  - This directive specifies whenever the CONNECT protocol in HTTP/2 is enabled. Default: Hyper defaults
- `protocol_proxy [enable_proxy_protocol: bool]` (Ferron 2.0.0-beta.10 or newer)
  - This directive specifies whenever the PROXY protocol acceptation is enabled. If enabled, the server will expect the PROXY protocol header at the beginning of each connection. Default: `protocol_proxy #false`
- `buffer_request <request_buffer_size: integer|null>` (Ferron 2.0.0-beta.14 or newer)
  - This directive specifies the buffer size in bytes for incoming requests. If set as `buffer_request #null`, the request buffer is disabled. The request buffer can serve as an additional protection for underlying backend servers against Slowloris-style attacks. Default: `buffer_request #null`
- `buffer_response <response_buffer_size: integer|null>` (Ferron 2.0.0-beta.14 or newer)
  - This directive specifies the buffer size in bytes for outgoing responses. If set as `buffer_response #null`, the response buffer is disabled. Default: `buffer_response #null`

**Configuration example:**

```kdl
* {
    default_http_port 80
    default_https_port 443
    protocols "h1" "h2" "h3"
    timeout 300000
    h2_initial_window_size 65536
    h2_max_frame_size 16384
    h2_max_concurrent_streams 100
    h2_max_header_list_size 8192
    h2_enable_connect_protocol
    protocol_proxy #false
    buffer_request #null
    buffer_response #null
}
```

### Caching

- `cache_max_entries <cache_max_entries: integer|null>` (_cache_ module)
  - This directive specifies the maximum number of entries that can be stored in the HTTP cache. If set as `cache_max_entries #null`, the cache can theoretically store an unlimited number of entries. The cache keys for entries depend on the request method, the rewritten request URL, the "Host" header value, and varying request headers. Default: `cache_max_entries 1024`

**Configuration example:**

```kdl
* {
    cache_max_entries 2048
}
```

### Load balancing

- `lb_health_check_window <lb_health_check_window: integer>` (_rproxy_ module)
  - This directive specifies the window size (in milliseconds) for load balancer health checks. Default: `lb_health_check_window 5000`

**Configuration example:**

```kdl
* {
    lb_health_check_window 5000
}
```

### Networking & system

- `listen_ip <listen_ip: string>`
  - This directive specifies the IP address to listen. Default: `listen_ip "::1"`
- `io_uring [enable_io_uring: bool]`
  - This directive specifies whenever `io_uring` is enabled. This directive has no effect for systems that don't support `io_uring` and for web server builds that use Tokio instead of Monoio. Default: `io_uring #true`
- `tcp_send_buffer <tcp_send_buffer: integer>`
  - This directive specifies the send buffer size in bytes for TCP listeners. Default: none
- `tcp_recv_buffer <tcp_recv_buffer: integer>`
  - This directive specifies the receive buffer size in bytes for TCP listeners. Default: none

**Configuration example:**

```kdl
* {
    listen_ip "0.0.0.0"
    io_uring
    tcp_send_buffer 65536
    tcp_recv_buffer 65536
}
```

## Global and virtual host directives

### TLS/SSL & security

- `tls <certificate_path: string> <private_key_path: string>`
  - This directive specifies the path to the TLS certificate and private key. Default: none
- `auto_tls [enable_automatic_tls: bool]`
  - This directive specifies whenever automatic TLS is enabled. Default: `auto_tls #true` when port isn't explicitly specified and if the hostname doesn't look like a local address (`127.0.0.1`, `::1`, `localhost`), otherwise `auto_tls #false`
- `auto_tls_contact <auto_tls_contact: string|null>`
  - This directive specifies the email address used to register an ACME account for automatic TLS. Default: `auto_tls_contact #null`
- `auto_tls_cache <auto_tls_cache: string|null>`
  - This directive specifies the directory to store cached ACME data, such as cached account data and certifies. Default: OS-specific directory, for example on GNU/Linux it can be `/home/user/.local/share/ferron-acme` for the "user" user, on macOS it can be `/Users/user/Library/Application Support/ferron-acme` for the "user" user, on Windows it can be `C:\Users\user\AppData\Local\ferron-acme` for the "user" user. On Docker, it would be `/var/lib/ferron-acme`.
- `auto_tls_letsencrypt_production [enable_auto_tls_letsencrypt_production: bool]`
  - This directive specifies whenever the production Let's Encrypt ACME endpoint is used. If set as `auto_tls_letsencrypt_production #false`, the staging Let's Encrypt ACME endpoint is used. Default: `auto_tls_letsencrypt_production #true`
- `auto_tls_challenge <acme_challenge_type: string> [provider=<acme_challenge_provider: string>] [...]`
  - This directive specifies the used ACME challenge type. The supported types are `"http-01"` (HTTP-01 ACME challenge), `"tls-alpn-01"` (TLS-ALPN-01 ACME challenge) and `"dns-01"` (DNS-01 ACME challenge; Ferron 2.0.0-beta.9 or newer). The `provider` prop defines the DNS provider to use for DNS-01 challenges. Additional props can be passed as parameters for the DNS provider, see automatic TLS documentation. Default: `auto_tls_challenge "tls-alpn-01"`
- `auto_tls_directory <auto_tls_directory: string>` (Ferron 2.0.0-beta.3 or newer)
  - This directive specifies the ACME directory URL from which the certificates are obtained. Overrides `auto_tls_letsencrypt_production` directive. Default: none
- `auto_tls_no_verification [auto_tls_no_verification: bool]` (Ferron 2.0.0-beta.3 or newer)
  - This directive specifies whenever to disable the certificate verification of the ACME server. Default: `auto_tls_no_verification #false`
- `auto_tls_profile <auto_tls_profile: string|null>` (Ferron 2.0.0-beta.9 or newer)
  - This directive specifies the ACME profile to use for the certificates. Default: `auto_tls_profile #null`
- `auto_tls_on_demand <auto_tls_on_demand: bool>` (Ferron 2.0.0-beta.13 or newer)
  - This directive specifies whenever to enable the automatic TLS on demand. The functionality obtains TLS certificates automatically when a website is accessed for the first time. It's recommended to use either HTTP-01 or TLS-ALPN-01 ACME challenges, as DNS-01 ACME challenges might be slower due to DNS propagation delays. It's also recommended to configure the `auto_tls_on_demand_ask` directive alongside this directive. Default: `auto_tls_on_demand #false`
- `auto_tls_eab (<auto_tls_eab_key_id: string> <auto_tls_eab_key_hmac: string>)|<auto_tls_eab_disabled: null>` (Ferron 2.0.0-beta.15 or newer)
  - This directive specifies the EAB key ID and HMAC for the ACME External Account Binding. The HMAC key value is encoded in a URL-safe Base64 encoding. If set as `auto_tls_eab_disabled #null`, the EAB is disabled. Default: `auto_tls_eab_disabled #null`

**Configuration example:**

```kdl
example.com {
    auto_tls
    auto_tls_contact "admin@example.com"
    auto_tls_cache "/var/cache/ferron-acme"
    auto_tls_letsencrypt_production
    auto_tls_challenge "tls-alpn-01"
    auto_tls_profile "default"
    auto_tls_on_demand #false
    auto_tls_eab #null
}

manual-tls.example.com {
    tls "/etc/ssl/certs/example.com.crt" "/etc/ssl/private/example.com.key"
}
```

### Logging

- `log <log_file_path: string>`
  - This directive specifies the path to the access log file, which contains the HTTP response logs in Combined Log Format. This directive was global-only until Ferron 2.0.0-beta.3. Default: none
- `error_log <error_log_file_path: string>`
  - This directive specifies the path to the error log file. This directive was global-only until Ferron 2.0.0-beta.3. Default: none

**Configuration example:**

```kdl
example.com {
    log "/var/log/ferron/example.com.access.log"
    error_log "/var/log/ferron/example.com.error.log"
}
```

## Directives

### Headers & response customization

- `header <header_name: string> <header_value: string>`
  - This directive specifies a header to be added to HTTP responses. The header values supports placeholders like `{path}` which will be replaced with the request path. This directive can be specified multiple times. Default: none
- `server_administrator_email <server_administrator_email: string>`
  - This directive specifies the server administrator's email address to be used in the default 500 Internal Server Error page. Default: none
- `error_page <status_code: integer> <path: string>`
  - This directive specifies a custom error page to be served by the web server. Default: none
- `header_remove <header_name: string>` (Ferron 2.0.0-beta.5 or newer)
  - This directive specifies a header to be removed from HTTP responses. This directive can be specified multiple times. Default: none
- `header_replace <header_name: string> <header_value: string>` (Ferron 2.0.0-beta.9 or newer)
  - This directive specifies a header to be added to HTTP responses, potentially replacing existing headers. The header values supports placeholders like `{path}` which will be replaced with the request path. This directive can be specified multiple times. Default: none

**Configuration example:**

```kdl
example.com {
    header "X-Frame-Options" "DENY"
    header "X-Content-Type-Options" "nosniff"
    header "X-XSS-Protection" "1; mode=block"
    header "Strict-Transport-Security" "max-age=31536000; includeSubDomains"
    header "X-Custom-Header" "Custom value with {path} placeholder"

    header_remove "X-Header-To-Remove"
    header_replace "X-Powered-By" "Ferron"

    server_administrator_email "admin@example.com"
    error_page 404 "/var/www/errors/404.html"
    error_page 500 "/var/www/errors/500.html"
}
```

### Security & access control

- `trust_x_forwarded_for [trust_x_forwarded_for: bool]`
  - This directive specifies whenever to trust the value of the `X-Forwarded-For` header. It's recommended to configure this directive if behind a reverse proxy. Default: `trust_x_forwarded_for #false`
- `status <status_code: integer> [url=<url: string>|regex=<regex: string>] [location=<location: string>] [realm=<realm: string>] [brute_protection=<enable_brute_protection: bool>] [users=<users: string>] [allowed=<allowed: string>] [not_allowed=<not_allowed: string>] [body=<response_body: string>]`
  - This directive specifies the custom status code. This directive can be specified multiple times. The `url` prop specifies the request path for this status code. The `regex` prop specifies the regular expression (like `^/ferron(?:$|[/#?])`) for the custom status code. The `location` prop specifies the destination for the redirect; it supports placeholders (on Ferron 2.0.0-beta.15 and newer) like `{path}` which will be replaced with the request path. The `realm` prop specifies the HTTP basic authentication realm. The `brute_protection` prop specifies whenever the brute-force protection is enabled. The `users` prop is a comma-separated list of allowed users for HTTP authentication. The `allowed` prop is a comma-separated list of IP addresses applicable for the status code. The `not_allowed` prop is a comma-separated list of IP addresses not applicable for the status code. The `body` prop (Ferron 2.0.0-beta.5 or newer) specifies the response body to be sent. Default: none
- `user [username: string] [password_hash: string]`
  - This directive specifies an user with a password hash used for the HTTP basic authentication (it can be either Argon2, PBKDF2, or `scrypt` one). It's recommended to use the `ferron-passwd` tool to generate the password hash. This directive can be specified multiple times. Default: none

**Configuration example:**

```kdl
example.com {
    trust_x_forwarded_for

    // Basic authentication with custom status codes
    status 401 url="/admin" realm="Admin Area" users="admin,moderator"
    status 403 url="/restricted" allowed="192.168.1.0/24" body="Access denied"
    status 301 url="/old-page" location="/new-page"

    // User definitions for authentication (use `ferron-passwd` to generate password hashes)
    users "admin" "$2b$10$hashedpassword12345"
    users "moderator" "$2b$10$anotherhashedpassword"
}
```

### URL processing & routing

- `allow_double_slashes [allow_double_slashes: bool]`
  - This directive specifies whenever double slashes are allowed in the URL. Default: `allow_double_slashes #false`
- `no_redirect_to_https [no_redirect_to_https: bool]`
  - This directive specifies whenever not to redirect from HTTP URL to HTTPS URL. This directive is always effectively set to `no_redirect_to_https` when the server port is explicitly specified in the configuration. Default: `no_redirect_to_https #false`
- `wwwredirect [enable_wwwredirect: bool]`
  - This directive specifies whenever to redirect from URL without "www." to URL with "www.". Default: `wwwredirect #false`
- `rewrite <regex: string> <replacement: string> [directory=<directory: bool>] [file=<file: bool>] [last=<last: bool>] [allow_double_slashes=<allow_double_slashes: bool>]`
  - This directive specifies the URL rewriting rule. This directive can be specified multiple times. The first value is a regular expression (like `^/ferron(?:$|[/#?])`). The `directory` prop specifies whenever the rewrite rule is applied when the path would correspond to directory (if `#false`, then it's not applied). The `file` prop specifies whenever the rewrite rule is applied when the path would correspond to file (if `#false`, then it's not applied). The `last` prop specifies whenever the rewrite rule is the last rule applied. The `allow_double_slashes` prop specifies whenever the rewrite rule allows double slashes in the request URL. Default: none
- `rewrite_log [rewrite_log: bool]`
  - This directive specifies whenever URL rewriting operations are logged into the error log. Default: `rewrite_log #false`
- `no_trailing_redirect [no_trailing_redirect: bool]`
  - This directive specifies whenerver not to redirect the URL without a trailing slash to one with a trailing slash, if it refers to a directory. Default: `no_trailing_redirect #false`

**Configuration example:**

```kdl
example.com {
    allow_double_slashes #false
    no_redirect_to_https #false
    wwwredirect #false

    // URL rewriting examples
    rewrite "^/old-path/(.*)" "/new-path/$1" last=#true
    rewrite "^/api/v1/(.*)" "/api/v2/$1" file=#false directory=#false
    rewrite "^/blog/([^/]+)/?(?:$|[?#])" "/blog.php?slug=$1" last=#true

    rewrite_log
    no_trailing_redirect #false
}
```

### Static file serving

- `root <webroot: string|null>`
  - This directive specifies the webroot from which static files are served. If set as `root #null`, the static file serving functionality is disabled. Default: none
- `etag [enable_etag: bool]` (_static_ module)
  - This directive specifies whenever the ETag header is enabled. Default: `etag #true`
- `compressed [enable_compression: bool]` (_static_ module)
  - This directive specifies whenever the HTTP compression for static files is enabled. Default: `compressed #true`
- `directory_listing [enable_directory_listing: bool]` (_static_ module)
  - This directive specifies whenever the directory listings are enabled. Default: `directory_listing #false`
- `precompressed [enable_precompression: bool]` (_static_ module; Ferron 2.0.0-beta.18 or newer)
  - This directive specifies whenever serving the precompressed static files is enabled. The precompressed static files would additionally have `.gz` extension for gzip, `.deflate` for Deflate, `.br` for Brotli, or `.zst` for Zstandard. Default: `precompressed #false`

**Configuration example:**

```kdl
example.com {
    root "/var/www/example.com"
    etag
    compressed
    directory_listing #false

    // Set "Cache-Control" header for static files
    file_cache_control "public, max-age=3600"
}
```

### Caching

- `cache [enable_cache: bool]` (_cache_ module)
  - This directive specifies whenever the HTTP cache is enabled. Default: `cache #false`
- `cache_max_response_size <cache_max_response_size: integer|null>` (_cache_ module)
  - This directive specifies the maximum size of the response (in bytes) that can be stored in the HTTP cache. If set as `cache_max_response_size #null`, the cache can theoretically store responses of any size. Default: `cache_max_response_size 2097152`
- `cache_vary <varying_request_header: string> [<varying_request_header: string> ...]` (_cache_ module)
  - This directive specifies the request headers that are used to vary the cache entries. This directive can be specified multiple times. Default: none
- `cache_ignore <ignored_response_header: string> [<ignored_response_header: string> ...]` (_cache_ module)
  - This directive specifies the response headers that are ignored when caching the response. This directive can be specified multiple times. Default: none
- `file_cache_control <cache_control: string|null>` (_static_ module; Ferron 2.0.0-beta.9 or newer)
  - This directive specifies the Cache-Control header value for static files. If set as `file_cache_control #null`, the Cache-Control header is not set. Default: `file_cache_control #null`

**Configuration example:**

```kdl
example.com {
    cache
    cache_max_response_size 2097152
    cache_vary "Accept-Encoding" "Accept-Language"
    cache_ignore "Set-Cookie" "Cache-Control"
}
```

### Reverse proxy & load balancing

<<<<<<< HEAD
- `proxy <proxy_to: string|null>` (_rproxy_ module)
  - This directive specifies the URL to which the reverse proxy should forward requests. HTTP (for example `http://localhost:3000/`) and HTTPS URLs (for example `https://localhost:3000/`) are supported. This directive can be specified multiple times. Default: none
=======
- `proxy <proxy_to: string|null> [unix=<unix_socket_path: string>]` (_rproxy_ module)
  - This directive specifies the URL to which the reverse proxy should forward requests. HTTP (for example `http://localhost:3000/`) and HTTPS URLs (for example `https://localhost:3000/`) are supported. Unix sockets are also supported (Ferron 2.0.0-beta.19 and newer) via the `unix` prop set to the path to the socket, supported only on Unix and Unix-like systems. This directive can be specified multiple times. Default: none
>>>>>>> d12c1cef
- `lb_health_check [enable_lb_health_check: bool]` (_rproxy_ module)
  - This directive specifies whenever the load balancer passive health check is enabled. Default: `lb_health_check #false`
- `lb_health_check_max_fails <max_fails: integer>` (_rproxy_ module)
  - This directive specifies the maximum number of consecutive failures before the load balancer marks a backend as unhealthy. Default: `lb_health_check_max_fails 3`
- `proxy_no_verification [proxy_no_verification: bool]` (_rproxy_ module)
  - This directive specifies whenever the reverse proxy should not verify the TLS certificate of the backend. Default: `proxy_no_verification #false`
- `proxy_intercept_errors [proxy_intercept_errors: bool]` (_rproxy_ module)
  - This directive specifies whenever the reverse proxy should intercept errors from the backend. Default: `proxy_intercept_errors #false`
- `proxy_request_header <header_name: string> <header_value: string>` (_rproxy_ module; Ferron 2.0.0-beta.5 or newer)
  - This directive specifies a header to be added to HTTP requests sent by the reverse proxy. The header values supports placeholders (on Ferron 2.0.0-beta.9 and newer) like `{path}` which will be replaced with the request path. This directive can be specified multiple times. Default: none
- `proxy_request_header_remove <header_name: string>` (_rproxy_ module; Ferron 2.0.0-beta.5 or newer)
  - This directive specifies a header to be removed from HTTP requests sent by the reverse proxy. This directive can be specified multiple times. Default: none
- `proxy_keepalive [proxy_keepalive: bool]` (_rproxy_ module; Ferron 2.0.0-beta.5 or newer)
  - This directive specifies whenever the reverse proxy should keep the connection to the backend alive. Default: `proxy_keepalive #true`
- `proxy_request_header_replace <header_name: string> <header_value: string>` (_rproxy_ module; Ferron 2.0.0-beta.9 or newer)
  - This directive specifies a header to be added to HTTP requests sent by the reverse proxy, potentially replacing existing headers. The header values supports placeholders (on Ferron 2.0.0-beta.9 and newer) like `{path}` which will be replaced with the request path. This directive can be specified multiple times. Default: none
- `proxy_http2 [enable_proxy_http2: bool]` (_rproxy_ module; Ferron 2.0.0-beta.13 or newer)
  - This directive specifies whenever the reverse proxy can use HTTP/2 protocol when connecting to backend servers. Default: `proxy_http2 #false`
- `lb_retry_connection [enable_lb_retry_connection: bool]` (_rproxy_ module; Ferron 2.0.0-beta.15 or newer)
  - This directive specifies whenever the load balancer should retry connections to another backend server, in case of TCP connection or TLS handshake failure. Default: `lb_retry_connection #true`

**Configuration example:**

```kdl
api.example.com {
    // Backends for load balancing
    // (or you can also use a single backend by specifying only one `proxy` directive)
    proxy "http://backend1:8080"
    proxy "http://backend2:8080"
    proxy "http://backend3:8080"

    // Health check configuration
    lb_health_check
    lb_health_check_max_fails 3

    // Proxy settings
    proxy_no_verification #false
    proxy_intercept_errors #false
    proxy_keepalive
    proxy_http2 #false

    // Proxy headers
    proxy_request_header "X-Custom-Header" "CustomValue"

    proxy_request_header_remove "X-Internal-Token"
    proxy_request_header_replace "X-Real-IP" "{client_ip}"
}
```

### Forward proxy

- `forward_proxy [enable_forward_proxy: bool]` (_fproxy_ module)
  - This directive specifies whenever the forward proxy functionality is enabled. Default: `forward_proxy #false`

**Configuration example:**

```kdl
* {
    forward_proxy
}
```

### Authentication forwarding

- `auth_to <auth_to: string|null>` (_fauth_ module)
  - This directive specifies the URL to which the web server should send requests for forwarded authentication. Default: none
- `auth_to_no_verification [auth_to_no_verification: bool]` (_fauth_ module)
  - This directive specifies whenever the server should not verify the TLS certificate of the backend authentication server. Default: `auth_to_no_verification #false`
- `auth_to_copy <request_header_to_copy: string> [<request_header_to_copy: string> ...]` (_fauth_ module)
  - This directive specifies the request headers that will be copied and sent to the forwarded authentication backend server. This directive can be specified multiple times. Default: none

**Configuration example:**

```kdl
app.example.com {
    // Forward authentication to external service
    auth_to "https://auth.example.com/validate"
    auth_to_no_verification #false
    auth_to_copy "Authorization" "X-User-Token" "X-Session-ID"
}
```

### CGI & application servers

- `cgi [enable_cgi: bool]` (_cgi_ module)
  - This directive specifies whenever the CGI handler is enabled. Default: `cgi #false`
- `cgi_extension <cgi_extension: string|null>` (_cgi_ module)
  - This directive specifies CGI script extensions, which will be handled via the CGI handler outside the `cgi-bin` directory. This directive can be specified multiple times. Default: none
- `cgi_interpreter <cgi_extension: string> <cgi_interpreter: string|null> [<cgi_interpreter_argument: string> ...]` (_cgi_ module)
  - This directive specifies CGI script interpreters used by the CGI handler. If CGI interpreter is set to `#null`, the default interpreter settings will be disabled. This directive can be specified multiple times. Default: specified for `.pl`, `.py`, `.sh`, `.ksh`, `.csh`, `.rb` and `.php` extensions, and additionally `.exe`, `.bat` and `.vbs` extensions for Windows
- `cgi_environment <environment_variable_name: string> <environment_variable_value: string>` (_cgi_ module)
  - This directive specifies an environment variable passed into CGI applications. Default: none
- `scgi <scgi_to: string|null>` (_scgi_ module)
  - This directive specifies whenever SCGI is enabled and the base URL to which the SCGI client will send requests. TCP (for example `tcp://localhost:4000/`) and Unix socket URLs (only on Unix systems; for example `unix:///run/scgi.sock`) are supported. Default: `scgi #null`
- `scgi_environment <environment_variable_name: string> <environment_variable_value: string>` (_scgi_ module)
  - This directive specifies an environment variable passed into SCGI server. Default: none
- `fcgi <fcgi_to: string|null> [pass=<fcgi_pass: bool>]` (_fcgi_ module)
  - This directive specifies whenever FastCGI is enabled and the base URL to which the FastCGI client will send requests. The `pass` prop specified whenever to pass the all the requests to the FastCGI request handler. TCP (for example `tcp://localhost:4000/`) and Unix socket URLs (only on Unix systems; for example `unix:///run/scgi.sock`) are supported. Default: `fcgi #null pass=#true`
- `fcgi_php <fcgi_php_to: string|null>` (_fcgi_ module)
  - This directive specifies whenever PHP through FastCGI is enabled and the base URL to which the FastCGI client will send requests for ".php" files. TCP (for example `tcp://localhost:4000/`) and Unix socket URLs (only on Unix systems; for example `unix:///run/scgi.sock`) are supported. Default: `fcgi_php #null`
- `fcgi_extension <fcgi_extension: string|null>` (_fcgi_ module)
  - This directive specifies file extensions, which will be handled via the FastCGI handle. This directive can be specified multiple times. Default: none
- `fcgi_environment <environment_variable_name: string> <environment_variable_value: string>` (_fcgi_ module)
  - This directive specifies an environment variable passed into FastCGI server. Default: none

**Configuration example:**

```kdl
cgi.example.com {
    // CGI configuration
    cgi
    cgi_extension ".cgi" ".pl" ".py"
    cgi_interpreter ".py" "/usr/bin/python3"
    cgi_interpreter ".pl" "/usr/bin/perl"
    cgi_environment "PATH" "/usr/bin:/bin"
    cgi_environment "SCRIPT_ROOT" "/var/www/cgi-bin"
}

scgi.example.com {
    // SCGI configuration
    scgi "tcp://localhost:4000/"
    scgi_environment "SCRIPT_NAME" "/app"
    scgi_environment "SERVER_NAME" "example.com"
}

fastcgi.example.com {
    // FastCGI configuration
    fcgi "tcp://localhost:9000/" pass=#true
    fcgi_php "tcp://localhost:9000/"
    fcgi_extension ".php" ".php5"
    fcgi_environment "SCRIPT_FILENAME" "/var/www/example.com{path}"
    fcgi_environment "DOCUMENT_ROOT" "/var/www/example.com"
}
```

### Content processing

- `replace <searched_string: string> <replaced_string: string> [once=<replace_once: bool>]` (_replace_ module; Ferron 2.0.0-beta.2 or newer)
  - This directive specifies the string to be replaced in a response body, and a replacement string. The `once` prop specifies whenever the string will be replaced once, by default this prop is set to `#true`. Default: none
- `replace_last_modified [preserve_last_modified: bool]` (_replace_ module; Ferron 2.0.0-beta.2 or newer)
  - This directive specifies whenever to preserve the "Last-Modified" header in the response. Default: `replace_last_modified #false`
- `replace_filter_types <filter_type: string> [<filter_type: string> ...]` (_replace_ module; Ferron 2.0.0-beta.2 or newer)
  - This directive specifies the response MIME type filters. The filter can be either a specific MIME type (like `text/html`) or a wildcard (`*`) specifying that responses with all MIME types are processed for replacement. This directive can be specified multiple times. Default: `replace_filter_types "text/html"`

**Configuration example:**

```kdl
example.com {
    // Disabling HTTP compression is required for string replacement
    compressed #false

    // String replacement in response bodies (works with HTTP compression disabled)
    replace "old-company-name" "new-company-name" once=#false
    replace "http://old-domain.com" "https://new-domain.com" once=#true

    replace_last_modified
    replace_filter_types "text/html" "text/css" "application/javascript"
}
```

### Rate limiting

- `limit [enable_limit: bool] [rate=<rate: integer|float>] [burst=<rate: integer|float>]` (_limit_ module; Ferron 2.0.0-beta.2 or newer)
  - This directive specifies whenever the rate limiting is enabled. The `rate` prop specifies the maximum average amount of requests per second, defaults to 25 requests per second. The `burst` prop specifies the maximum peak amount of requests per second, defaults to 4 times the maximum average amount of requests per second. Default: `limit #false`

**Configuration example:**

```kdl
example.com {
    // Global rate limiting
    limit rate=100 burst=200

    // Different rate limits for different paths
    location "/api" {
        limit rate=10 burst=20
    }

    location "/login" {
        limit rate=5 burst=10
    }
}
```

### Logging

- `log_date_format <log_date_format: string>` (Ferron 2.0.0-beta.19 or newer)
  - This directive specifies the date format (according to POSIX) for the access log file. Default: `"%d/%b/%Y:%H:%M:%S %z"`
- `log_format <log_format: string>` (Ferron 2.0.0-beta.19 or newer)
  - This directive specifies the entry format for the access log file. The placeholders can be found in the reference below the section specifying. Default: `"{server_ip} - {auth_user} [{timestamp}] \"{method} {path_and_query} {version}\" {status_code} {content_length} \"{header:Referer}\" \"{header:User-Agent}\""` (Combined Log Format)

**Configuration example:**

```kdl
* {
    log_date_format "%d/%b/%Y:%H:%M:%S %z"
    log_format "{server_ip} - {auth_user} [{timestamp}] \"{method} {path_and_query} {version}\" {status_code} {content_length} \"{header:Referer}\" \"{header:User-Agent}\""
}
```

## Subconditions

Ferron 2.0.0-beta.15 and newer supports conditional configuration based on conditions. This allows you to configure different settings based on the request method, path, or other conditions.

Below is the list of supported subconditions:

- `is_remote_ip <remote_ip: string> [<remote_ip: string> ...]` (Ferron 2.0.0-beta.15 or newer)
  - This subcondition checks if the request is coming from a specific remote IP address or a list of IP addresses.
- `is_forwarded_for <remote_ip: string> [<remote_ip: string> ...]` (Ferron 2.0.0-beta.15 or newer)
  - This subcondition checks if the request (with respect for `X-Forwarded-For` header) is coming from a specific forwarded IP address or a list of IP addresses.
- `is_not_remote_ip <remote_ip: string> [<remote_ip: string> ...]` (Ferron 2.0.0-beta.15 or newer)
  - This subcondition checks if the request is not coming from a specific remote IP address or a list of IP addresses.
- `is_not_forwarded_for <remote_ip: string> [<remote_ip: string> ...]` (Ferron 2.0.0-beta.15 or newer)
  - This subcondition checks if the request (with respect for `X-Forwarded-For` header) is not coming from a specific forwarded IP address or a list of IP addresses.
- `is_equal <left_side: string> <right_side: string>` (Ferron 2.0.0-beta.15 or newer)
  - This subcondition checks if the left side is equal to the right side.
- `is_not_equal <left_side: string> <right_side: string>` (Ferron 2.0.0-beta.15 or newer)
  - This subcondition checks if the left side is not equal to the right side.
- `is_regex <value: string> <regex: string> [case_insensitive=<case_insensitive: bool>]` (Ferron 2.0.0-beta.15 or newer)
  - This subcondition checks if the value matches the regular expression. The `case_insensitive` prop specifies whether the regex should be case insensitive (`#false` by default).
- `is_not_regex <value: string> <regex: string> [case_insensitive=<case_insensitive: bool>]` (Ferron 2.0.0-beta.15 or newer)
  - This subcondition checks if the value does not match the regular expression. The `case_insensitive` prop specifies whether the regex should be case insensitive (`#false` by default).

## Placeholders

Ferron supports the following placeholders for header values, subconditions, reverse proxying, and redirect destinations:

- `{path}` - the request URI with path (for example, `/index.html`)
<<<<<<< HEAD
=======
- `{path_and_query}` (Ferron 2.0.0-beta.19 or newer) - the request URI with path and query string (for example, `/index.html?param=value`)
>>>>>>> d12c1cef
- `{method}` (Ferron 2.0.0-beta.9 or newer) - the request method
- `{version}` (Ferron 2.0.0-beta.9 or newer) - the HTTP version of the request
- `{header:<header_name>}` (Ferron 2.0.0-beta.9 or newer) - the header value of the request URI
- `{scheme}` (Ferron 2.0.0-beta.9 or newer) - the scheme of the request URI (`http` or `https`), applicable only for subconditions, reverse proxying and redirect destinations.
- `{client_ip}` (Ferron 2.0.0-beta.9 or newer) - the client IP address, applicable only for subconditions, reverse proxying and redirect destinations.
- `{client_port}` (Ferron 2.0.0-beta.9 or newer) - the client port number, applicable only for subconditions, reverse proxying and redirect destinations.
- `{server_ip}` (Ferron 2.0.0-beta.9 or newer) - the server IP address, applicable only for subconditions, reverse proxying and redirect destinations.
- `{server_port}` (Ferron 2.0.0-beta.9 or newer) - the server port number, applicable only for subconditions, reverse proxying and redirect destinations.

## Log placeholders

Ferron 2.0.0-beta.19 and newer supports the following placeholders for access logs:

- `{path}` - the request URI with path (for example, `/index.html`)
- `{path_and_query}` - the request URI with path and query string (for example, `/index.html?param=value`)
- `{method}` - the request method
- `{version}` - the HTTP version of the request
- `{header:<header_name>}` - the header value of the request URI (`-`, if header is missing)
- `{scheme}` - the scheme of the request URI (`http` or `https`).
- `{client_ip}` - the client IP address.
- `{client_port}` - the client port number.
- `{server_ip}` - the server IP address.
- `{server_port}` - the server port number.
- `{auth_user}` - the username of the authenticated user (`-`, if not authenticated)
- `{timestamp}` - the formatted timestamp of the entry
- `{status_code}` - the HTTP status code of the response
- `{content_length}` - the content length of the response (`-`, if not available)

## Location block example

Below is an example of Ferron configuration involving location blocks:

```kdl
example.com {
    root "/var/www/example.com"

    // Static assets with different settings
    location "/static" remove_base=#true {
        root "/var/www/static"
        compressed
        file_cache_control "public, max-age=31536000"
    }

    // API endpoints with proxy
    location "/api" {
        proxy "http://backend:8080"
        proxy_request_header "X-Forwarded-For" "{client_ip}"
        limit rate=50 burst=100
    }

    // Admin area with authentication
    location "/admin" {
        status 401 realm="Admin Access" users="admin"
        root "/var/www/admin"
    }

    // PHP files
    fcgi_php "tcp://localhost:9000/"
}
```

## Complete example combining multiple sections

Below is a complete example of Ferron configuration, combining multiple sections:

```kdl
// Global configuration
* {
    // Protocol and performance settings
    protocols "h1" "h2"
    h2_initial_window_size 65536
    h2_max_concurrent_streams 100
    timeout 300000

    // Network settings
    listen_ip "0.0.0.0"
    default_http_port 80
    default_https_port 443

    // Security defaults
    tls_cipher_suite "TLS_AES_256_GCM_SHA384" "TLS_AES_128_GCM_SHA256"
    ocsp_stapling
    block "192.168.1.100"

    // Global caching
    cache_max_entries 1024

    // Load balancing settings
    lb_health_check_window 5000

    // Logging
    log "/var/log/ferron/access.log"
    error_log "/var/log/ferron/error.log"

    // Static file defaults
    compressed
    etag
}

// Define reusable snippets
snippet "security_headers" {
    // Common security headers
    header "X-Frame-Options" "DENY"
    header "X-Content-Type-Options" "nosniff"
    header "X-XSS-Protection" "1; mode=block"
    header "Referrer-Policy" "strict-origin-when-cross-origin"
}

snippet "cors_headers" {
    // CORS headers for API endpoints
    header "Access-Control-Allow-Origin" "*"
    header "Access-Control-Allow-Methods" "GET, POST, PUT, DELETE, OPTIONS"
    header "Access-Control-Allow-Headers" "Authorization, Content-Type, X-Requested-With"
    header "Access-Control-Max-Age" "86400"
}

snippet "static_caching" {
    // Aggressive caching for static assets
    file_cache_control "public, max-age=31536000, immutable"
    compressed
    etag
}

snippet "admin_protection" {
    // Admin area protection
    status 401 realm="Admin Area" users="admin,superuser"
    users "admin" "$2b$10$hashedpassword12345"
    users "superuser" "$2b$10$anotherhashpassword67890"
    limit rate=10 burst=20
}

snippet "mobile_condition" {
    condition "is_mobile" {
        is_regex "{header:User-Agent}" "(Mobile|Android|iPhone|iPad)" case_insensitive=#true
    }
}

snippet "admin_ip_condition" {
    condition "is_admin_ip" {
        is_remote_ip "192.168.1.10" "10.0.0.5"
    }
}

snippet "api_request_condition" {
    condition "is_api_request" {
        is_regex "{path}" "^/api/"
    }
}

snippet "static_asset_condition" {
    condition "is_static_asset" {
        is_regex "{path}" "\\.(css|js|png|jpg|jpeg|gif|svg|woff|woff2|ttf|eot|ico)(?:$|[?#])" case_insensitive=#true
    }
}

snippet "development_condition" {
    condition "is_development" {
        is_equal "{header:X-Environment}" "development"
    }
}

// Main website with conditional configuration
example.com {
    // TLS configuration
    tls "/etc/ssl/certs/example.com.crt" "/etc/ssl/private/example.com.key"
    auto_tls_contact "admin@example.com"

    // Basic settings
    root "/var/www/example.com"
    server_administrator_email "admin@example.com"

    // Use security headers snippet
    use "security_headers"

    // Import condition snippets
    use "mobile_condition"
    use "admin_ip_condition"
    use "api_request_condition"
    use "static_asset_condition"
    use "development_condition"

    // Additional security header
    header "Strict-Transport-Security" "max-age=31536000; includeSubDomains"

    // Conditional configuration based on mobile detection
    if "is_mobile" {
        // Add headers that aren't inherited
        use "security_headers"
        header "Strict-Transport-Security" "max-age=31536000; includeSubDomains"

        // Mobile-specific settings
        header "X-Mobile-Detected" "true"
        root "/var/www/example.com/mobile"

        // Lighter rate limiting for mobile
        limit rate=50 burst=100
    }

    if_not "is_mobile" {
        // Add headers that aren't inherited
        use "security_headers"
        header "Strict-Transport-Security" "max-age=31536000; includeSubDomains"

        // Desktop settings
        header "X-Mobile-Detected" "false"
        limit rate=100 burst=200
    }

    // Admin IP gets special treatment
    if "is_admin_ip" {
        // Add headers that aren't inherited
        use "security_headers"
        header "Strict-Transport-Security" "max-age=31536000; includeSubDomains"

        // No rate limiting for admin IPs
        limit #false

        // Additional debug headers
        header "X-Admin-Access" "true"
        header "X-Client-IP" "{client_ip}"

        // Enhanced logging for admin access
        log "/var/log/ferron/admin-access.log"
    }

    // Development environment conditional settings
    if "is_development" {
        // Add headers that aren't inherited
        use "security_headers"
        header "Strict-Transport-Security" "max-age=31536000; includeSubDomains"

        // Development-specific headers
        header "X-Environment" "development"
        header "X-Debug-Mode" "enabled"

        // Disable caching in development
        header "Cache-Control" "no-cache, no-store, must-revalidate"
        header "Pragma" "no-cache"
        header "Expires" "0"
    }

    if_not "is_development" {
        // Add headers that aren't inherited
        use "security_headers"
        header "Strict-Transport-Security" "max-age=31536000; includeSubDomains"

        // Production caching
        cache
        cache_vary "Accept-Encoding" "Accept-Language"
        file_cache_control "public, max-age=3600"
    }

    // URL rewriting
    rewrite "^/old-section/(.*)" "/new-section/$1" last=#true

    // Error pages
    error_page 404 "/var/www/errors/404.html"
    error_page 500 "/var/www/errors/500.html"

    // Static assets location with conditional caching
    location "/assets" remove_base=#true {
        root "/var/www/assets"

        if "is_static_asset" {
            // Add headers that aren't inherited
            use "security_headers"
            header "Strict-Transport-Security" "max-age=31536000; includeSubDomains"

            use "static_caching"
        }

        // CORS for web fonts
        if_not "is_static_asset" {
            // Add headers that aren't inherited
            use "security_headers"
            header "Strict-Transport-Security" "max-age=31536000; includeSubDomains"

            header "Access-Control-Allow-Origin" "*"
        }
    }

    // API endpoints
    location "/api" {
        if "is_api_request"
            // Add headers that aren't inherited
            use "security_headers"
            header "Strict-Transport-Security" "max-age=31536000; includeSubDomains"

            use "cors_headers"

            // API-specific rate limiting
            limit rate=1000 burst=2000

            // Proxy to API backend
            proxy "http://api-backend:8080"
            proxy_request_header_replace "X-Real-IP" "{client_ip}"
            proxy_request_header "X-Forwarded-Proto" "{scheme}"
        }
    }

    // Admin area with conditional access
    location "/admin" {
        if "is_admin_ip" {
            // Add headers that aren't inherited
            use "security_headers"
            header "Strict-Transport-Security" "max-age=31536000; includeSubDomains"

            // Admin IPs get direct access
            root "/var/www/admin"

            // Special admin headers
            header "X-Admin-Direct-Access" "true"
        }

        if_not "is_admin_ip" {
            // Add headers that aren't inherited
            use "security_headers"
            header "Strict-Transport-Security" "max-age=31536000; includeSubDomains"

            // Non-admin IPs require authentication
            use "admin_protection"
        }
    }

    // PHP application
    fcgi_php "tcp://localhost:9000/"
}

// API subdomain with extensive conditional logic
api.example.com {
    // TLS configuration
    tls "/etc/ssl/certs/api.example.com.crt" "/etc/ssl/private/api.example.com.key"

    // Use CORS headers snippet
    use "cors_headers"

    // Import reusable condition
    use "admin_ip_condition"

    // Conditional backend selection based on request path
    condition "is_v1_api" {
        is_regex "{path}" "^/v1/"
    }

    condition "is_v2_api" {
        is_regex "{path}" "^/v2/"
    }

    condition "is_auth_request" {
        is_regex "{path}" "^/(login|register|refresh|logout)"
    }

    // Version-specific backend routing
    if "is_v1_api" {
        // Use CORS headers snippet (again, since it's not inherited)
        use "cors_headers"

        proxy "http://api-v1-backend1:8080"
        proxy "http://api-v1-backend2:8080"

        // V1 specific headers
        header "X-API-Version" "1.0"

        // More restrictive rate limiting for legacy API
        limit rate=500 burst=1000
    }

    if "is_v2_api" {
        // Use CORS headers snippet (again, since it's not inherited)
        use "cors_headers"

        proxy "http://api-v2-backend1:8080"
        proxy "http://api-v2-backend2:8080"
        proxy "http://api-v2-backend3:8080"

        // V2 specific headers
        header "X-API-Version" "2.0"

        // Higher rate limits for new API
        limit rate=2000 burst=4000
    }

    // Authentication endpoints get special treatment
    if "is_auth_request" {
        // Use CORS headers snippet (again, since it's not inherited)
        use "cors_headers"

        // Route to dedicated auth service
        proxy "http://auth-service:9090"

        // Stricter rate limiting for auth endpoints
        limit rate=100 burst=200

        // Additional security headers
        header "X-Auth-Endpoint" "true"
        header "Strict-Transport-Security" "max-age=31536000; includeSubDomains; preload"
    }

    // Admin IP gets enhanced access
    if "is_admin_ip" {
        // Use CORS headers snippet (again, since it's not inherited)
        use "cors_headers"

        // No rate limiting for admin IPs
        limit #false

        // Admin-specific headers
        header "X-Admin-API-Access" "true"

        // Enhanced logging
        log "/var/log/ferron/api-admin.log"
    }

    // Health checking
    lb_health_check
    lb_health_check_max_fails 3

    // Proxy settings
    proxy_keepalive
    proxy_request_header_replace "X-Real-IP" "{client_ip}"
    proxy_request_header "X-Forwarded-Proto" "{scheme}"

    // Health check endpoint
    status 200 url="/health" body="OK"

    // Version info endpoint
    status 200 url="/version" body="{\"api_versions\":[\"v1\",\"v2\"],\"server\":\"Ferron\"}"
}

// Development subdomain with environment-based configuration
dev.example.com {
    // Basic TLS
    auto_tls
    auto_tls_contact "dev@example.com"

    // Use security headers but with relaxed settings
    use "security_headers"

    // Import reusable condition
    use "admin_ip_condition"

    // Override some security headers for development
    header "X-Frame-Options" "SAMEORIGIN"

    // Enhanced logging
    log "/var/log/ferron/dev.access.log"
    error_log "/var/log/ferron/dev.error.log"

    // Development-specific conditions
    condition "is_hot_reload" {
        is_regex "{path}" "^/(sockjs-node|__webpack_hmr)"
    }

    condition "is_source_map" {
        is_regex "{path}" "\\.map(?:$|[?#])"
    }

    // Hot reload support
    if "is_hot_reload" {
        // Non-inherited headers, again
        use "security_headers"
        header "X-Frame-Options" "SAMEORIGIN"

        proxy "http://dev-hmr:3001"

        // WebSocket support
        proxy_request_header "Connection" "Upgrade"
        proxy_request_header "Upgrade" "websocket"

        // No caching for hot reload
        header "Cache-Control" "no-cache"
    }

    // Source maps handling
    if "is_source_map" {
        // Only allow source maps for admin IPs
        if "is_admin_ip" {
            root "/var/www/dev/sourcemaps"
        }

        if_not "is_admin_ip" {
            status 404 body="Not found"
        }
    }

    // Test endpoints with conditional responses
    if "is_admin_ip" {
        status 200 url="/test" body="Development server is working (Admin Access)"
        status 200 url="/debug" body="{\"client_ip\":\"{client_ip}\",\"method\":\"{method}\",\"path\":\"{path}\"}"
    }

    if_not "is_admin_ip" {
        status 200 url="/test" body="Development server is working"
    }

    // Default proxy to development backend
    proxy "http://dev-backend:3000"
    proxy_request_header "X-Dev-Mode" "true"
    proxy_request_header "X-Environment" "development"

    // Relaxed rate limiting
    limit rate=1000 burst=5000
}

// Static content CDN with intelligent caching
cdn.example.com {
    // TLS configuration
    tls "/etc/ssl/certs/cdn.example.com.crt" "/etc/ssl/private/cdn.example.com.key"

    // Static file serving
    root "/var/www/cdn"
    directory_listing #false

    // Use static caching snippet
    use "static_caching"

    // Import reusable condition
    use "admin_ip_condition"

    // Conditional caching based on file type
    condition "is_image" {
        is_regex "{path}" "\\.(png|jpg|jpeg|gif|webp|svg)(?:$|[?#])" case_insensitive=#true
    }

    condition "is_font" {
        is_regex "{path}" "\\.(woff|woff2|ttf|eot|otf)(?:$|[?#])" case_insensitive=#true
    }

    condition "is_media" {
        is_regex "{path}" "\\.(mp4|webm|ogg|mp3|wav)(?:$|[?#])" case_insensitive=#true
    }

    // Image-specific settings
    if "is_image" {
        // Extra long caching for images
        file_cache_control "public, max-age=2592000, immutable"

        // Image-specific headers
        header "X-Content-Type" "image"
    }

    // Font-specific settings
    if "is_font" {
        // CORS for web fonts
        header "Access-Control-Allow-Origin" "*"
        header "Access-Control-Allow-Methods" "GET, HEAD, OPTIONS"

        // Font-specific caching
        file_cache_control "public, max-age=31536000, immutable"
    }

    // Media-specific settings
    if "is_media" {
        // Partial content support for media
        header "Accept-Ranges" "bytes"

        // Media-specific caching
        file_cache_control "public, max-age=604800"
    }

    // Admin IP gets special access
    if "is_admin_ip" {
        // Allow directory listing for admin IPs
        directory_listing #true

        // Admin headers
        header "X-Admin-CDN-Access" "true"
    }

    // No rate limiting for CDN
    limit #false

    // Geographic optimization (example condition)
    condition "is_european_request" {
        is_regex "{header:CF-IPCountry}" "^(DE|FR|GB|IT|ES|NL|BE|CH|AT|SE|NO|DK|FI|PL)$"
    }

    if "is_european_request" {
        header "X-CDN-Region" "Europe"
        // Could proxy to European CDN nodes here
    }

    if_not "is_european_request" {
        header "X-CDN-Region" "Global"
    }
}
```<|MERGE_RESOLUTION|>--- conflicted
+++ resolved
@@ -493,13 +493,8 @@
 
 ### Reverse proxy & load balancing
 
-<<<<<<< HEAD
-- `proxy <proxy_to: string|null>` (_rproxy_ module)
-  - This directive specifies the URL to which the reverse proxy should forward requests. HTTP (for example `http://localhost:3000/`) and HTTPS URLs (for example `https://localhost:3000/`) are supported. This directive can be specified multiple times. Default: none
-=======
 - `proxy <proxy_to: string|null> [unix=<unix_socket_path: string>]` (_rproxy_ module)
   - This directive specifies the URL to which the reverse proxy should forward requests. HTTP (for example `http://localhost:3000/`) and HTTPS URLs (for example `https://localhost:3000/`) are supported. Unix sockets are also supported (Ferron 2.0.0-beta.19 and newer) via the `unix` prop set to the path to the socket, supported only on Unix and Unix-like systems. This directive can be specified multiple times. Default: none
->>>>>>> d12c1cef
 - `lb_health_check [enable_lb_health_check: bool]` (_rproxy_ module)
   - This directive specifies whenever the load balancer passive health check is enabled. Default: `lb_health_check #false`
 - `lb_health_check_max_fails <max_fails: integer>` (_rproxy_ module)
@@ -727,10 +722,10 @@
 Ferron supports the following placeholders for header values, subconditions, reverse proxying, and redirect destinations:
 
 - `{path}` - the request URI with path (for example, `/index.html`)
-<<<<<<< HEAD
-=======
+  <<<<<<< HEAD
+  =======
 - `{path_and_query}` (Ferron 2.0.0-beta.19 or newer) - the request URI with path and query string (for example, `/index.html?param=value`)
->>>>>>> d12c1cef
+  > > > > > > > develop-2.x
 - `{method}` (Ferron 2.0.0-beta.9 or newer) - the request method
 - `{version}` (Ferron 2.0.0-beta.9 or newer) - the HTTP version of the request
 - `{header:<header_name>}` (Ferron 2.0.0-beta.9 or newer) - the header value of the request URI
