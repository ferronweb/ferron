--- conflicted
+++ resolved
@@ -45,7 +45,6 @@
 hyper-tungstenite = "0.17.0"
 tokio-tungstenite = { version = "0.26.2", features = ["rustls-tls-native-roots"] }
 http = "1.2.0"
-<<<<<<< HEAD
 pyo3 = { version = "0.24.1", optional = true, features = ["anyhow", "auto-initialize"] }
 futures-lite = "2.6.0"
 nix = { version = "0.29.0", optional = true, features = ["process", "signal"] }
@@ -55,11 +54,9 @@
 postcard = { version = "1.1.1", optional = true, features = ["use-std"] }
 bytes = { version = "1.10.1", optional = true }
 pyo3-async-runtimes = { version = "0.24.0", optional = true, features = ["tokio", "tokio-runtime"] }
-=======
 h3 = "0.0.7"
 h3-quinn = "0.0.9"
 quinn = "0.11.7"
->>>>>>> c6cdcffe
 
 [dev-dependencies]
 tokio-test = "0.4.4"
