{
  "name": "ferron-website",
  "type": "module",
  "version": "0.0.1",
  "scripts": {
    "dev": "astro dev",
    "build": "astro build",
    "preview": "astro preview",
    "lint": "eslint src && prettier src --check",
    "lint:fix": "eslint src --fix && prettier src --write",
    "astro": "astro"
  },
  "dependencies": {
    "@astrojs/react": "^4.4.0",
    "@astrojs/sitemap": "^3.6.0",
    "@csstools/postcss-cascade-layers": "^5.0.2",
    "@csstools/postcss-color-mix-function": "^3.0.12",
    "@csstools/postcss-oklab-function": "^4.0.12",
    "@tailwindcss/typography": "^0.5.19",
    "@tailwindcss/vite": "^4.1.14",
    "@types/react": "^19.2.2",
    "@types/react-dom": "^19.2.1",
    "apexcharts": "^5.3.5",
    "asciinema-player": "^3.12.1",
    "astro": "^5.14.4",
    "astro-seo": "^0.8.4",
    "autoprefixer": "^10.4.21",
    "date-fns": "^4.1.0",
    "lucide-astro": "^0.546.0",
<<<<<<< HEAD
    "lucide-react": "^0.545.0",
=======
    "lucide-react": "^0.546.0",
>>>>>>> fe32109a
    "plausible-tracker": "^0.3.9",
    "postcss-media-minmax": "^5.0.0",
    "postcss-nesting": "^13.0.2",
    "postcss-prefix-selector": "^2.1.1",
    "postcss-value-parser": "^4.2.0",
    "react": "^19.2.0",
    "react-dom": "^19.2.0",
<<<<<<< HEAD
    "rehype-wrap": "^1.1.0",
=======
>>>>>>> fe32109a
    "tailwindcss": "=4.0.17"
  },
  "devDependencies": {
    "@commitlint/cli": "^20.1.0",
    "@commitlint/config-conventional": "^20.0.0",
    "@typescript-eslint/parser": "^8.46.0",
<<<<<<< HEAD
    "eslint": "^9.38.0",
    "eslint-plugin-astro": "^1.3.1",
    "eslint-plugin-react": "^7.37.5",
    "eslint-plugin-react-hooks": "^7.0.0",
    "eslint-plugin-react-refresh": "^0.4.24",
=======
    "eslint": "^9.37.0",
    "eslint-plugin-astro": "^1.3.1",
    "eslint-plugin-react": "^7.37.5",
    "eslint-plugin-react-hooks": "^7.0.0",
    "eslint-plugin-react-refresh": "^0.4.23",
>>>>>>> fe32109a
    "globals": "^16.4.0",
    "lint-staged": "^16.2.4",
    "prettier": "^3.6.2",
    "prettier-plugin-astro": "^0.14.1"
  },
  "config": {
    "commitizen": {
      "path": "./node_modules/cz-conventional-changelog"
    }
  },
  "browserslist": [
    "chrome 64",
    "edge 79",
    "firefox 67",
    "opera 51",
    "safari 12"
  ]
}<|MERGE_RESOLUTION|>--- conflicted
+++ resolved
@@ -27,11 +27,7 @@
     "autoprefixer": "^10.4.21",
     "date-fns": "^4.1.0",
     "lucide-astro": "^0.546.0",
-<<<<<<< HEAD
-    "lucide-react": "^0.545.0",
-=======
     "lucide-react": "^0.546.0",
->>>>>>> fe32109a
     "plausible-tracker": "^0.3.9",
     "postcss-media-minmax": "^5.0.0",
     "postcss-nesting": "^13.0.2",
@@ -39,29 +35,18 @@
     "postcss-value-parser": "^4.2.0",
     "react": "^19.2.0",
     "react-dom": "^19.2.0",
-<<<<<<< HEAD
     "rehype-wrap": "^1.1.0",
-=======
->>>>>>> fe32109a
     "tailwindcss": "=4.0.17"
   },
   "devDependencies": {
     "@commitlint/cli": "^20.1.0",
     "@commitlint/config-conventional": "^20.0.0",
     "@typescript-eslint/parser": "^8.46.0",
-<<<<<<< HEAD
     "eslint": "^9.38.0",
     "eslint-plugin-astro": "^1.3.1",
     "eslint-plugin-react": "^7.37.5",
     "eslint-plugin-react-hooks": "^7.0.0",
     "eslint-plugin-react-refresh": "^0.4.24",
-=======
-    "eslint": "^9.37.0",
-    "eslint-plugin-astro": "^1.3.1",
-    "eslint-plugin-react": "^7.37.5",
-    "eslint-plugin-react-hooks": "^7.0.0",
-    "eslint-plugin-react-refresh": "^0.4.23",
->>>>>>> fe32109a
     "globals": "^16.4.0",
     "lint-staged": "^16.2.4",
     "prettier": "^3.6.2",
