---
layout: "../layouts/MarkdownPage.astro"
title: Ferron change log
description: Stay updated on Ferron web server improvements with a change log, featuring bug fixes, new features, and enhancements for each release.
---

<<<<<<< HEAD
## Ferron 1.3.6

**Released in November 1, 2025**

- Added support for disabling X-Forwarded-\* headers for the reverse proxy
=======
## Ferron 2.0.0

**Released in November 4, 2025**

- First stable release of Ferron 2
>>>>>>> d4f73ea4

## Ferron 2.0.0-rc.2

**Released in October 25, 2025**

- Fixed bugs related to ACME EAB (External Account Binding).
- Fixed bugs related to FastCGI, when using Ferron with fcgiwrap.

## Ferron 2.0.0-rc.1

**Released in October 20, 2025**

- Added an utility to precompress static files ("ferron-precompress")
- Added support for Rego-based subconditions
- Added support for specifying maximum idle connections to backend servers to keep alive
- Added various load balancing algorithms (round-robin, power of two random choices, least connection)
- Changed the default load balancing algorithm to power of two random choices
- Improved subcondition error handling by logging specific subcondition errors
- Optimized the keep-alive behavior in reverse proxying and load balancing for better performance
- The "lb_health_check_window" directive is no longer global-only
- The web server now removes ACME accounts from the ACME cache, if they don't exist in an ACME server

## Ferron 2.0.0-beta.20

**Released in October 11, 2025**

- The server now logs the client IP address instead of the server IP address in the access log

## Ferron 2.0.0-beta.19

**Released in October 11, 2025**

- Added support for `{path_and_query}` placeholder
- Added support for ACME Renewal Information (ARI)
- Added support for connecting to backend servers via Unix sockets as a reverse proxy
- Added support for custom access log formats

## Ferron 2.0.0-beta.18

**Released in October 4, 2025**

- Added default ACME cache directory path to the Docker image
- Added support for serving precompressed static files
- Fixed flipped access and error log filenames in the default server configuration for Docker images
- The server now uses an embedded certificate store as a fallback when native TLS is not available

## Ferron 2.0.0-beta.17

**Released in September 8, 2025**

- Fixed the server crashing when resolving a TLS certificate when a client connects to the server via HTTPS (versions compiled with Tokio only were affected)

## Ferron 2.0.0-beta.16

**Released in July 31, 2025**

- Adjusted the Brotli and Zstandard compression parameters for lower memory usage

## Ferron 1.3.5

**Released in July 31, 2025**

- Adjusted the Brotli and Zstandard compression parameters for lower memory usage

## Ferron 2.0.0-beta.15

**Released in July 29, 2025**

- Added support for ACME EAB (External Account Binding)
- Added support for CIDR ranges for `block` and `allow` directives
- Added support for conditional configurations
- Added support for external Ferron modules and DNS providers
- Added support for load balancer connection retries to other backend servers in case of TCP connection or TLS handshake errors
- Added support for reusable snippets in KDL configuration
- Added support for `status` directives without `url` nor `regex` props
- Changed the styling of default error pages and directory listings
- Fixed graceful shutdowns with ASGI enabled
- Fixed several erroneous HTTP to HTTPS redirects
- Improved overall server performance, including static file serving
- The server now determines the host configuration order automatically based on the hostname specificity
- The server now determines the location order automatically based on the location and conditionals’ depth
- The server now disables automatic TLS by default for "localhost" and other loopback addresses
- The YAML to KDL configuration translator now inherits header values from higher configuration levels in YAML configuration to the KDL configuration

## Ferron 2.0.0-beta.14

**Released in July 22, 2025**

- Added support for buffering request and response bodies
- The server now determines the server configuration again (with changed location) after replacing the URL with a sanitized one.

## Ferron 1.3.4

**Released in July 22, 2025**

- The server now determines the server configuration again (with changed location) after replacing the URL with a sanitized one.

## Ferron 2.0.0-beta.13

**Released in July 20, 2025**

- Added support for Amazon Route 53 DNS provider for DNS-01 ACME challenge
- Added support for automatic TLS on demand
- Added support for connecting to backend servers via HTTP/2 as a reverse proxy
- Added support for global configurations that don't imply a host
- Added support for host blocks that specify multiple hostnames
- Fixed SNI hostname handling for non-default HTTPS ports
- Improved graceful connection shutdowns while gracefully restarting the server
- The server now can use multiple "Vary" response headers for caching

## Ferron 2.0.0-beta.12

**Released in July 13, 2025**

- Fixed "address in use" errors when listening to a TCP port after stopping and shortly after starting the web server

## Ferron 2.0.0-beta.11

**Released in July 13, 2025**

- Fixed unexpected connection closure errors in `w3m` and `lynx` (the fix in Ferron 2.0.0-beta.10 might be a partial fix)

## Ferron 2.0.0-beta.10

**Released in July 13, 2025**

- Added support for accepting connections that use PROXY protocol
- Fixed unexpected connection closure errors in `w3m` and `lynx`

## Ferron 2.0.0-beta.9

**Released in July 11, 2025**

- Added support for ACME profiles
- Added support for DNS-01 ACME challenge
- Added support for header replacement
- Added support for IP allowlists
- Added support for more header value placeholders
- Added support for setting "Cache-Control"
- The server now obtains TLS certificates from ACME server sequentially

## Ferron 2.0.0-beta.8

**Released in July 4, 2025**

- Fixed TCP connection closure when the server request the closure (the fix in Ferron 2.0.0-beta.6 might not have worked)

## Ferron 2.0.0-beta.7

**Released in July 4, 2025**

- Fixed an ACME error related to contact addresses, even if the contact address is valid

## Ferron 2.0.0-beta.6

**Released in July 4, 2025**

- Fixed TCP connection closure when the server request the closure
- Switched ACME implementation to prepare for DNS-01 ACME challenge support

## Ferron 2.0.0-beta.5

**Released in June 29, 2025**

- Added a configuration directive for removing response headers
- Added support for disabling HTTP keep-alive for reverse proxy
- Added support for setting headers for HTTP requests sent by the reverse proxy
- Added support for specifying custom response bodies in the `status` directive
- Fixed explicitly specified HTTP-only ports erroneously marked as HTTPS ports
- The HTTP cache size is now limited by default

## Ferron 2.0.0-beta.4

**Released in June 22, 2025**

- Fixed host configurations not being used.

## Ferron 2.0.0-beta.3

**Released in June 22, 2025**

- Added several automatic TLS-related configuration directives
- Added support for per-host logging
- Fixed 502 errors caused by canceled operations when reverse proxying with Docker
- Fixed a bug where location configurations were checked in incorrect order
- Fixed Rust panics when trying to use reverse proxying with HTTP/3
- Fixed the translation of "maximumCacheEntries" Ferron 1.x YAML configuration property
- The server now uses common ACME account cache directory for automatic TLS

## Ferron 1.3.3

**Released in June 22, 2025**

- Fixed 502 errors caused by canceled operations when reverse proxying with Docker

## Ferron 1.3.2

**Released in June 21, 2025**

- Fixed Rust panics when trying to use reverse proxying with HTTP/3
- The server now wrap ETags in quotes for partial content requests

## Ferron 2.0.0-beta.2

**Released in June 17, 2025**

- Added a configuration adapter to automatically determine the configuration path when running the web server in a Docker image
- Added a module to replace substrings in response bodies
- Added a rate limiting module
- Added support for key exchanges with post-quantum cryptography
- Fixed infinite recursion of error handler execution
- Fixed translation of "errorPages" YAML configuration property
- Fixed translation of "users" YAML configuration property
- The KDL parsing errors are now formatted

## Ferron 2.0.0-beta.1

**Released in June 4, 2025**

- First beta release of Ferron 2.x

## Ferron 1.3.1

**Released in May 26, 2025**

- Fixed "http.request" ASGI event with the incorrect assigned "lifespan.shutdown" type
- Fixed incorrect configuration validation of error and location configurations

## Ferron 1.3.0

**Released in May 6, 2025**

- Added support for configurable error handling that uses a regular request handler
- Added support for intercepting error responses from backend servers

## Ferron 1.2.0

**Released in May 3, 2025**

- Added support for environment variable overrides
- Fixed the "http2Settings" configuration property logged an unused by Ferron when it's configured
- The server now adds a date to HTTP/3 responses
- The server now sends the original request headers to the WebSocket backend server, when Ferron is configured as a reverse proxy
- The server now sends the original request headers to the ASGI application, when the server is connected via WebSocket protocol

## Ferron 1.1.2

**Released in April 30, 2025**

- Fixed a bug with server indicating alternative HTTP/3 service in a "Alt-Svc" header even if HTTP/3 is disabled

## Ferron 1.1.1

**Released in April 29, 2025**

- Fixed an infinite loop when fetching the request body from the HTTP/3 client
- Fixed duplicate alternative services in "Alt-Svc" header when using the "cache" module

## Ferron 1.1.0

**Released in April 29, 2025**

- Added experimental support for HTTP/3
- Added support for HTTP-01 ACME challenge for automatic TLS
- Added support for WSGI and ASGI (not enabled by default, you must compile Ferron yourself to use these features)

## Ferron 1.0.0

**Released in April 12, 2025**

- First stable release

## Ferron 1.0.0-beta11

**Released in April 5, 2025**

- ETags now are wrapped in double quotes and vary based on the used compression algorithm
- Fixed bug with handling the "s-maxage" directive in "Cache-Control" header value
- The server now adds "Vary" header to the static content responses
- The server now doesn't add "Status" CGI/SCGI/FastCGI header as a HTTP response header

## Ferron 1.0.0-beta10

**Released in March 30, 2025**

- Fixed bug with "userList" and "users" property validation for non-standard codes
- The server now enables OCSP stapling by default

## Ferron 1.0.0-beta9

**Released in March 29, 2025**

- The server now uses the directory containing the executed CGI program as a working directory for the CGI program (this fixed YaBB setup not starting at all)

## Ferron 1.0.0-beta8

**Released in March 28, 2025**

- Added support for `{path}` placeholders for custom header values
- The server now uses the request URL before rewriting in CGI, SCGI, and FastCGI "REQUEST_URI" environment variables (this fixed the redirect loop when URL rewriting is used with Joomla)
- The server now uses the request URL before rewriting in directory listings

## Ferron 1.0.0-beta7

**Released in March 27, 2025**

- Dropped support for dynamically-loaded server modules (Ferron now only supports compiled-in optional modules that can be disabled via Cargo features)
- HTTP/2 is now enabled by default for encrypted connections
- Refactored HTTP connection acception logic

## Ferron 1.0.0-beta6

**Released in March 23, 2025**

- Added option for limiting the cache size by a specific number of entries
- Limited the Zstandard window size to 128KB for better HTTP client support
- Optimized Brotli compression for static files

## Ferron 1.0.0-beta5

**Released in March 16, 2025**

- Fixed a bug related to HTTP cookies and HTTP/2

## Ferron 1.0.0-beta4

**Released in March 16, 2025**

- Added an option to disable backend server certificate verification for the reverse proxy
- Added support for CGI/SCGI/FastCGI "HTTPS" environment variable
- Added support for configuration reloading without entirely restarting the server via a "SIGHUP" signal
- Fixed virtual host resolution not working for HTTP/2 connections

## Ferron 1.0.0-beta3

**Released in March 14, 2025**

- Added support for configuration file includes
- Added support for passive health checks for load balancer
- Added support for request processing timeouts to prevent slow HTTP attacks
- Added support for WebSocket request handlers
- Added support for WebSocket reverse proxying

## Ferron 1.0.0-beta2

**Released in March 8, 2025**

- Added a forwarded authentication module (_fauth_)
- Added support for per-location configuration
- Added support for X-Forwarded-Proto and X-Forwarded-Host headers for _rproxy_ module
- Fixed bug with FastCGI connections not being closed when only partial request body is sent
- Improved server performance when no CGI program is executed

## Ferron 1.0.0-beta1

**Released in March 2, 2025**

- Fixed directory listings and some server error pages displaying HTML as plain text
- Fixed handling of per-host URL rewriting and non-standard code configuration
- Fixed `wwwroot` configuration property resulting in a redirect loop
- Rebranded the web server from "Project Karpacz" to "Ferron"
- The directory listings no longer show a return link for the website root directory
- The entries in the directory listings are now sorted alphabetically

## Project Karpacz 0.7.0

**Released in February 26, 2025**

- Added automatic TLS through TLS-ALPN-01 ACME challenge
- Changed the cryptography provider for Rustls from AWS-LC to _ring_
- Fixed HTTPS server using address-port combinations intended for non-encrypted HTTP server
- Fixed Unix socket URL parsing failures for _scgi_ and _fcgi_ modules

## Project Karpacz 0.6.0

**Released in February 24, 2025**

- Added a FastCGI module (_fcgi_)
- Added a SCGI module (_scgi_)
- Added support for `Must-Staple` marked TLS certificates
- The CGI handler now trims CGI error messages
- The CGI handler now sanitizes double slashes for checking if the request path is in the "cgi-bin" directory

## Project Karpacz 0.5.0

**Released in February 22, 2025**

- Added a CGI module (_cgi_)
- Decreased the cache TTL for static file serving and trailing slash redirects from 1s to 100ms
- Rewritten HTTP status code descriptions
- The request handler now uses a `Request<BoxBody<Bytes, hyper::Error>>` object instead of `Request<Incoming>` object.

## Project Karpacz 0.4.0

**Released in February 20, 2025**

- Added a caching module (_cache_)
- Added concurrency for the keep-alive connection pool in the _rproxy_ module.
- Added support for randomly-distributed load balancing in the _rproxy_ module.
- The web server no longer applies host configuration for forward proxy requests.
- The web server now adds custom headers before executing response modifying handlers.

## Project Karpacz 0.3.0

**Released in February 18, 2025**

- Added a forward proxy module (_fproxy_)
- Added CONNECT forward proxy request handler support
- Added HTTP keep-alive support for reverse proxy module
- Added support for HTTP upgrades
- Added support for optional built-in modules
- Fixed server hang-ups with reverse proxy with high concurrency
- Modified `parallel_fn` function to accept async closures without needing to use `Box::pin` in the module itself
- The error logger struct is now clonable
- The reverse proxy module (_rproxy_) is now an optional reverse proxy module

## Project Karpacz 0.2.0

**Released in February 16, 2025**

- Added a reverse proxy module (_rproxy_)
- Added `builder_without_request` method for ResponseData builder
- Added `ServerConfigurationRoot` parameter for configuration validation functions
- Fixed `BadValues` error when querying configuration by modules
- Implemented parallel function execution (by spawning a Tokio task) in ResponseData
- Improved server configuration processing performance
- The web server now uses `async-channel` crate instead of Tokio's MPSC channel
- The web server now uses `local_dynamic_tls` feature of `mimalloc` crate to fix module loading issues

## Project Karpacz 0.1.0

**Released in February 13, 2025**

- First alpha release<|MERGE_RESOLUTION|>--- conflicted
+++ resolved
@@ -4,19 +4,17 @@
 description: Stay updated on Ferron web server improvements with a change log, featuring bug fixes, new features, and enhancements for each release.
 ---
 
-<<<<<<< HEAD
+## Ferron 2.0.0
+
+**Released in November 4, 2025**
+
+- First stable release of Ferron 2
+
 ## Ferron 1.3.6
 
 **Released in November 1, 2025**
 
 - Added support for disabling X-Forwarded-\* headers for the reverse proxy
-=======
-## Ferron 2.0.0
-
-**Released in November 4, 2025**
-
-- First stable release of Ferron 2
->>>>>>> d4f73ea4
 
 ## Ferron 2.0.0-rc.2
 
